--- conflicted
+++ resolved
@@ -49,11 +49,7 @@
 
 - Install the dependencies of FBPIC. This can be done in two lines:
 ```
-<<<<<<< HEAD
-conda install numba scipy h5py
-=======
 conda install numba=0.34 scipy h5py
->>>>>>> 94f1b6b4
 conda install -c conda-forge mpi4py pyfftw
 ```
 - Download and install FBPIC:
