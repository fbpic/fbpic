name: Unix

on: [push, pull_request]

jobs:
  test:
    strategy:
      matrix:
        python-version: [3.8]
        os: [ubuntu-20.04]
    runs-on: ${{ matrix.os }}

    steps:
    - uses: actions/checkout@v2
    - name: Cache conda
      uses: actions/cache@v2
      # Increase this value to reset cache
      env: {CACHE_NUMBER: 0}
      with:
        path: ~/conda_pkgs_dir
        key: ${{ runner.os }}-conda-${{ env.CACHE_NUMBER }}-${{ matrix.python-version }}

    - uses: conda-incubator/setup-miniconda@v2
      name: Setup conda
      with:
        auto-update-conda: true
        activate-environment: testing
        auto-activate-base: false
        channels: conda-forge,defaults
        channel-priority: true

    - shell: bash -l {0}
      name: Install dependencies
      run: |
<<<<<<< HEAD
        conda install --yes scipy h5py mkl pytest pyflakes python=${{ matrix.python-version }};
        conda install --yes -c conda-forge mpi4py;
        pip install openPMD-viewer;
=======
        conda install --yes "numba<0.49" scipy h5py mkl python=${{ matrix.python-version }};
        conda install --yes -c conda-forge mpich mpi4py;
        pip install openPMD-viewer pytest pyflakes;
>>>>>>> 97d35934
        python setup.py install
    - shell: bash -l {0}
      name: pyflakes
      run: python -m pyflakes .
    - shell: bash -l {0}
      name: FBPIC physics tests
      run: python setup.py test
    - shell: bash -l {0}
      name: PICMI test
      run: |
        pip install wget picmistandard numexpr periodictable;
        cd tests/unautomated;
        curl https://raw.githubusercontent.com/picmi-standard/picmi/master/Examples/laser_acceleration/laser_acceleration_PICMI.py -o fbpic_script.py;
        python test_picmi.py;
        rm fbpic_script.py
    - shell: bash -l {0}
      name: PICMI boosted test
      run: |
        cd tests/unautomated;
        curl https://raw.githubusercontent.com/picmi-standard/picmi/master/Examples/laser_acceleration/lpa_boostedframe_PICMI.py -o fbpic_script.py;
        cat fbpic_script.py;
        python test_picmi.py;
        rm fbpic_script.py<|MERGE_RESOLUTION|>--- conflicted
+++ resolved
@@ -32,15 +32,9 @@
     - shell: bash -l {0}
       name: Install dependencies
       run: |
-<<<<<<< HEAD
-        conda install --yes scipy h5py mkl pytest pyflakes python=${{ matrix.python-version }};
-        conda install --yes -c conda-forge mpi4py;
-        pip install openPMD-viewer;
-=======
-        conda install --yes "numba<0.49" scipy h5py mkl python=${{ matrix.python-version }};
+        conda install --yes numba scipy h5py mkl python=${{ matrix.python-version }};
         conda install --yes -c conda-forge mpich mpi4py;
         pip install openPMD-viewer pytest pyflakes;
->>>>>>> 97d35934
         python setup.py install
     - shell: bash -l {0}
       name: pyflakes
