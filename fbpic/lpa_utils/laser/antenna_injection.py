# Copyright 2016, FBPIC contributors
# Authors: Remi Lehe, Manuel Kirchen, Kevin Peters
# License: 3-Clause-BSD-LBNL
"""
This file is part of the Fourier-Bessel Particle-In-Cell code (FB-PIC)
It defines the class LaserAntenna, which can be used to continuously
emit a laser during a simulation.
"""
import numpy as np
from scipy.constants import e, c, epsilon_0, physical_constants
r_e = physical_constants['classical electron radius'][0]
from fbpic.particles.deposition.threading_methods import \
        deposit_rho_numba_linear, deposit_J_numba_linear
from fbpic.utils.threading import nthreads, get_chunk_indices

# Check if CUDA is available, then import CUDA functions
from fbpic.utils.cuda import cuda_installed
if cuda_installed:
    import cupy
    from fbpic.utils.cuda import cuda_tpb_bpg_1d
    from fbpic.particles.deposition.cuda_methods_unsorted import \
        deposit_rho_gpu_unsorted, deposit_J_gpu_unsorted

class LaserAntenna( object ):
    """
    Class that implements the emission of a laser by an antenna

    The antenna produces a current on the grid (in a thin slice along z), which
    matches the electric field to be emitted, according to the formula
    j(t) = 2 \epsilon_0 c E_emitted(z0, t)
    (The above formula is valid for an antenna at a fixed z0. When running in
    the boosted frame, the antenna is moving and the proportionality coefficient
    is modified accordingly.)

    This current is produced on the grid by using virtual macroparticles (this
    ensures that the charge conservation is properly satisfied), whose
    positions are stored in the LaserAntenna object. The motion of the virtual
    particles is prescribed, and their charge and currents are deposited
    at each timestep during the PIC loop.

    Note that the antenna is made of a set of matching positive and negative
    macroparticles, which are exactly superimposed when there is no emission,
    and which have opposite excursions when there is some emission.
    (Therefore, only the excursion of the positive particles is stored; the
    excursion of the negative is infered e.g. before depositing their current)

    Not all laser profiles are available on the GPU, so the update of the
    virtual particle velocity is performed on either CPU or GPU depending on
    whether the laser profile is GPU enabled. The deposition of charge and
    current is then always performed on GPU in the usual way as long as
    CUDA is available. For this, the velocities are copied to the GPU if needed.
    Note that the antenna always uses linear shape factors (even when the rest of
    the simulation uses cubic shape factors.)
    """
    def __init__( self, laser_profile, z0_antenna, v_antenna,
                    dr_grid, Nr_grid, Nm, boost, npr=2, epsilon=0.01,
                    use_cuda=False ):
        """
        Initialize a LaserAntenna object (see class docstring for more info)

        Parameters
        ----------
        profile: a valid laser profile object
            Gives the value of the laser field in space and time

        z0_antenna: float (m)
            Initial position of the antenna *in the lab frame*

        v_antenna: float (m/s)
            Only used for the ``antenna`` method: velocity of the antenna
            (in the lab frame)

        dr_grid: float (m)
           Resolution of the grid which contains the fields

        Nr_grid: int
           Number of gridpoints radially

        Nm: int
           Number of azimuthal modes

        npr: int
           Number of virtual particles along the r axis, per cell

        nptheta: int
           Number of virtual particles in the theta direction
           (Particles are distributed along a star-pattern with
           nptheta arms in the transverse plane)

        epsilon: float
           Ratio between the maximum transverse excursion of any virtual
           particle of the laser antenna, and the transverse size of a cell
           (i.e. a virtual particle will not move by more than epsilon*dr)

        boost: a BoostConverter object or None
           Contains the information about the boost to be applied

        use_cuda: bool
            Whether to use CUDA for the antenna
        """
        # Register the properties of the laser injection
        self.laser_profile = laser_profile
        self.boost = boost

        self.use_cuda = use_cuda

        # For now, boost and non-zero velocity are incompatible
        if (v_antenna != 0) and (boost is not None):
            if boost.gamma0 != 1.:
                raise ValueError("For now, the boosted frame is incompatible "
                    "with non-zero v_antenna.")

        # Initialize virtual particle with 2*Nm values of angle
        nptheta = 2*Nm

        # Porportionality coefficient between the weight of a particle
        # and its transverse position (in cylindrical geometry, particles
        # that are further away from the axis have a larger weight)
        # The larger the weight, the lower the excursion of the particles,
        # in order to emit a given laser (see definition of epsilon)
        alpha_weights = 2*np.pi / ( nptheta*npr*epsilon ) * dr_grid / r_e * e
        # Mobility coefficient: proportionality coefficient between the
        # velocity of the particles and the electric field to be emitted
        self.mobility_coef = 2*np.pi * \
          dr_grid**2 / ( nptheta*npr*alpha_weights ) * epsilon_0 * c
        # Tune the mobility for the boosted-frame
        if boost is not None:
            self.mobility_coef = self.mobility_coef / boost.gamma0
        # Tune the mobility for a moving antenna
        elif v_antenna is not None:
            self.mobility_coef *= \
                (1. - laser_profile.propag_direction*v_antenna/c)

        # Get total number of virtual particles
        Npr = Nr_grid * npr
        Ntot = Npr * nptheta
        # Get the baseline radius and angles of the virtual particles
        r_reg = dr_grid/npr * ( np.arange( Npr ) + 0.5 )
        theta_reg = 2*np.pi/nptheta * np.arange( nptheta )
        rp, thetap = np.meshgrid( r_reg, theta_reg, copy=True)
        self.baseline_r = rp.flatten()
        theta0 = thetap.flatten()

        # Baseline position of the particles and weights
        self.Ntot = Ntot
        self.baseline_x = self.baseline_r * np.cos( theta0 )
        self.baseline_y = self.baseline_r * np.sin( theta0 )
        self.baseline_z = z0_antenna * np.ones( Ntot )
        # NB: all virtual particles have the same baseline_z, but for
        # convenient reuse of other functions, baseline_z is still an array
        self.w = alpha_weights * self.baseline_r / dr_grid
        # Excursion with respect to the baseline position
        # (No excursion in z: the particles do not oscillate in this direction)
        self.excursion_x = np.zeros( Ntot )
        self.excursion_y = np.zeros( Ntot )
        # Particle velocities
        self.vx = np.zeros( Ntot )
        self.vy = np.zeros( Ntot )
        self.vz = np.zeros( Ntot )
        # Inverse gamma; used only for the CPU deposition kernels
        self.inv_gamma = np.ones( Ntot )
        # If the simulation is performed in a boosted frame,
        # boost these quantities
        if boost is not None:
            self.baseline_z, = boost.static_length( [ self.baseline_z ] )
            self.vz, = boost.velocity( [ self.vz ] )
        # If there is a moving antenna, assign velocity
        elif v_antenna != 0:
            self.vz += v_antenna

        # Register whether the antenna deposits on the local domain
        # (gets updated by `update_current_rank`)
        self.deposit_on_this_rank = False

        # Copy all required arrays to GPU if needed
        # Some of the arrays are kept as copies on CPU in the case that
        # the laser profile is not GPU capable
        if use_cuda:

            self.d_baseline_x = cupy.asarray( self.baseline_x )
            self.d_baseline_y = cupy.asarray( self.baseline_y )
            self.d_baseline_z = cupy.asarray( self.baseline_z )

            self.excursion_x = cupy.asarray( self.excursion_x )
            self.excursion_y = cupy.asarray( self.excursion_y )

            self.vx = cupy.asarray( self.vx )
            self.vy = cupy.asarray( self.vy )
            self.d_vz = cupy.asarray( self.vz )

            self.w = cupy.asarray( self.w )


    def update_current_rank(self, comm):
        """
        Determine whether the antenna deposits on the local domain
        of this MPI rank.

        This function is typically called at the same as the
        particle exchange (i.e. at the beginning a PIC iteration).

        One alternative would be to check the antenna position before
        each call to `deposit` ; however this could result in rho^n and
        rho^{n+1} being deposited on different MPI rank, during the same
        PIC iteration - which would lead to spurious effects on the
        current correction.

        Parameters:
        -----------
        comm: a BoundaryCommunicator object
            Contains information on the local boundaries
        """
        # Check if the antenna is in the local physical domain
        # and update the flag `deposit_on_this_rank` accordingly
        zmin_local, zmax_local = comm.get_zmin_zmax(
            local=True, with_damp=True, with_guard=False, rank=comm.rank )
        z_antenna = self.baseline_z[0]
        if (z_antenna >= zmin_local) and (z_antenna < zmax_local):
            self.deposit_on_this_rank = True
        else:
            self.deposit_on_this_rank = False

    def push_x( self, dt, x_push=1., y_push=1., z_push=1. ):
        """
        Push the position of the virtual particles in the antenna
        over timestep `dt`, using their current velocity

        Parameters:
        -----------
        dt: float, seconds
            The timestep that should be used for the push
            (This can be typically be half of the simulation timestep)

        x_push, y_push, z_push: float, dimensionless
            Multiplying coefficient for the velocities in x, y and z
            e.g. if x_push=1., the particles are pushed forward in x
                 if x_push=-1., the particles are pushed backward in x
        """
        # Push transverse particle positions (element-wise array operation)
        self.excursion_x += (dt * x_push) * self.vx
        self.excursion_y += (dt * y_push) * self.vy
        # Move the position of the antenna (element-wise array operation)
        self.baseline_z += (dt * z_push) * self.vz

        # If possible, the antenna position is updated on both GPU and CPU
        if self.use_cuda:
            self.d_baseline_z += (dt * z_push) * self.d_vz

    def update_v( self, t, dt ):
        """
        Update the particle velocities so that it corresponds to time t

        The updated value of the velocities is determined by calculating
        the electric field at the time t and at the position of the antenna
        and by multiplying this field by the mobility.

        Parameter
        ---------
        t: float (seconds)
            The time at which to calculate the velocities

        dt: float, seconds
            The simulation timestep
        """
        # The positions are typically stored at integer timestep,
        # i.e. half a timestep before `t` (at which v is to be computed)
        # Therefore, to compute v at the position of the antenna at `t`,
        # we compute the compute the positions advanced by half a timestep
        if self.use_cuda and self.laser_profile.gpu_capable:
            x = self.d_baseline_x + self.vx*0.5*dt
            y = self.d_baseline_y + self.vy*0.5*dt
<<<<<<< HEAD
            z = self.d_baseline_z + self.vz*0.5*dt
=======
            z = self.d_baseline_z + self.d_vz*0.5*dt
>>>>>>> 0597a1ec
        else:
            x = self.baseline_x + self.vx*0.5*dt
            y = self.baseline_y + self.vy*0.5*dt
            z = self.baseline_z + self.vz*0.5*dt

        # When running in a boosted frame, convert the position and time at
        # which to find the laser amplitude.
        if self.boost is not None:
            boost = self.boost
            inv_c = 1./c
            zlab = boost.gamma0*(  z + (c*boost.beta0)*t )
            tlab = boost.gamma0*( t + (inv_c*boost.beta0)* z )
        else:
            zlab = z
            tlab = t

        # Calculate the electric field to be emitted (in the lab-frame)
        # Eu is the amplitude along the polarization direction
        # Note that we neglect the (small) excursion of the particles when
        # calculating the electric field on the particles.
        Ex, Ey = self.laser_profile.E_field(
            x, y, zlab, tlab )

        # Calculate the corresponding velocity. This takes into account
        # lab-frame to boosted-frame conversion, through a modification
        # of the mobility coefficient: see the __init__ function

        # Copy the velocities to GPU if the laser profile doesnt support GPU
        if self.use_cuda and not( self.laser_profile.gpu_capable ):
            self.vx.set( self.mobility_coef * Ex )
            self.vy.set( self.mobility_coef * Ey )
        else:
            self.vx = self.mobility_coef * Ex
            self.vy = self.mobility_coef * Ey


    def deposit( self, fld, fieldtype ):
        """
        Deposit the charge or current of the virtual particles onto the grid

        This function closely mirrors the deposit function of the regular
        macroparticles, but also introduces a few specific optimization:
        - use the particle velocities instead of the momenta for J
        - deposit the currents and charge into a small-size array

        Parameter
        ----------
        fld : a Field object
             Contains the list of InterpolationGrid objects with
             the field values as well as the prefix sum.

        fieldtype : string
             Indicates which field to deposit
             Either 'J' or 'rho'
        """
        # Interrupt this function if the antenna does not currently
        # deposit on the local domain (as determined by `update_current_rank`)
        if not self.deposit_on_this_rank:
            return

        # Shortcut for the list of InterpolationGrid objects
        grid = fld.interp

        # Deposit the charge/current of positive and negative
        # virtual particles successively
        for q in [-1, 1]:

            if self.use_cuda:
                self.deposit_virtual_particles_gpu( q, fieldtype, grid )
            else:
                self.deposit_virtual_particles_cpu( q, fieldtype, grid, fld )


    def deposit_virtual_particles_gpu( self, q, fieldtype, grid ):
        # Position of the particles
        x = self.d_baseline_x + q*self.excursion_x
        y = self.d_baseline_y + q*self.excursion_y

        if fieldtype == 'rho' :
            # ---------------------------------------
            # Deposit the charge density mode by mode
            # ---------------------------------------
            for m in range( len(grid) ) :

                dim_grid_1d, dim_block_1d = cuda_tpb_bpg_1d( self.Ntot )
                deposit_rho_gpu_unsorted[
                    dim_grid_1d, dim_block_1d](
                    x, y, self.d_baseline_z, self.w, q,
                    grid[m].invdz, grid[m].zmin, grid[m].Nz,
                    grid[m].invdr, grid[m].rmin, grid[m].Nr,
                    grid[m].rho, m, grid[m].d_ruyten_linear_coef)

        elif fieldtype == 'J' :
            # Particle velocities
            vx = q*self.vx
            vy = q*self.vy
            # ---------------------------------------
            # Deposit the current density mode by mode
            # ---------------------------------------
            for m in range( len(grid) ) :

                dim_grid_1d, dim_block_1d = cuda_tpb_bpg_1d( self.Ntot )
                deposit_J_gpu_unsorted[
                    dim_grid_1d, dim_block_1d](
                    x, y, self.d_baseline_z, self.w, q,
                    vx, vy, self.d_vz,
                    grid[m].invdz, grid[m].zmin, grid[m].Nz,
                    grid[m].invdr, grid[m].rmin, grid[m].Nr,
                    grid[m].Jr, grid[m].Jt, grid[m].Jz,
                    m, grid[m].d_ruyten_linear_coef)

    def deposit_virtual_particles_cpu( self, q, fieldtype, grid, fld ):
        x = self.baseline_x + q*self.excursion_x
        y = self.baseline_y + q*self.excursion_y

        # Divide particles in chunks (each chunk is handled by a different
        # thread) and register the indices that bound each chunks
        ptcl_chunk_indices = get_chunk_indices(self.Ntot, nthreads)

        # The set of Ruyten shape coefficients to use for higher modes.
        # For Nm > 1, the set from mode 1 is used, since all higher modes have the
        # same coefficients. For Nm == 1, the coefficients from mode 0 are
        # passed twice to satisfy the argument types for Numba JIT.
        if fld.Nm > 1:
            ruyten_m = 1
        else:
            ruyten_m = 0

        if fieldtype == 'rho' :
            # ---------------------------------------
            # Deposit the charge density all modes at once
            # ---------------------------------------
            deposit_rho_numba_linear(
                x, y, self.baseline_z, self.w, q,
                grid[0].invdz, grid[0].zmin, grid[0].Nz,
                grid[0].invdr, grid[0].rmin, grid[0].Nr,
                fld.rho_global, fld.Nm,
                nthreads, ptcl_chunk_indices,
                grid[0].ruyten_linear_coef,
                grid[ruyten_m].ruyten_linear_coef )


        elif fieldtype == 'J' :
            # Calculate the relativistic momenta from the velocities.
            # The gamma is set to 1 both here and in the deposition kernel.
            # This is alright since the deposition only depends on the products
            # ux*inv_gamma, uy*inv_gamma and uz*inv_gamma, which correspond to
            # vx/c, vy/c and vz/c, respectively. So as long as the products are
            # correct, passing inv_gamma = 1 is no issue.
            ux = q*self.vx / c
            uy = q*self.vy / c
            uz = self.vz / c

            # ---------------------------------------
            # Deposit the current density all modes at once
            # ---------------------------------------
            deposit_J_numba_linear(
                x, y, self.baseline_z, self.w, q,
                ux, uy, uz, self.inv_gamma,
                grid[0].invdz, grid[0].zmin, grid[0].Nz,
                grid[0].invdr, grid[0].rmin, grid[0].Nr,
                fld.Jr_global, fld.Jt_global, fld.Jz_global, fld.Nm,
                nthreads, ptcl_chunk_indices,
                grid[0].ruyten_linear_coef,
                grid[ruyten_m].ruyten_linear_coef )<|MERGE_RESOLUTION|>--- conflicted
+++ resolved
@@ -269,11 +269,7 @@
         if self.use_cuda and self.laser_profile.gpu_capable:
             x = self.d_baseline_x + self.vx*0.5*dt
             y = self.d_baseline_y + self.vy*0.5*dt
-<<<<<<< HEAD
-            z = self.d_baseline_z + self.vz*0.5*dt
-=======
             z = self.d_baseline_z + self.d_vz*0.5*dt
->>>>>>> 0597a1ec
         else:
             x = self.baseline_x + self.vx*0.5*dt
             y = self.baseline_y + self.vy*0.5*dt
