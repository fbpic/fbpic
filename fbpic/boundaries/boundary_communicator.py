--- conflicted
+++ resolved
@@ -789,8 +789,6 @@
                         interp[m].Bt[-nd:,:]*=self.right_damp[::-1,np.newaxis]
                         interp[m].Bz[-nd:,:]*=self.right_damp[::-1,np.newaxis]
 
-<<<<<<< HEAD
-
     def damp_envelope_open_boundary( self, interp ):
         """
         Damp the envelope fields in the damp cells, at the right and left
@@ -798,11 +796,16 @@
 
         Parameter:
         -----------
-        interp: list of EnvelopeInterpolationGrid objects (one per azimuthal mode)
+        interp: list of EnvelopeInterpolationGrid objects
+            (one per azimuthal mode)
             Objects that contain the fields to be damped.
         """
         # Do not damp the fields for 0 n_damp cells (periodic)
         if self.n_damp != 0:
+
+            # Total size of the damping and guard region
+            nd = self.n_guard + self.n_damp + self.n_inject
+
             if self.left_proc is None:
                 # Damp the fields on the CPU or the GPU
                 if interp[0].use_cuda:
@@ -811,11 +814,9 @@
                         self.n_guard+self.n_damp, interp[0].Nr )
                     for m in range(len(interp)):
                         cuda_damp_envelope_left[dim_grid, dim_block](
-                            interp[m].a,
-                            self.d_left_damp, self.n_guard, self.n_damp)
+                            interp[m].a, self.d_left_damp, nd)
                 else:
                     # Damp the fields on the CPU
-                    nd = self.n_guard + self.n_damp
                     for m in range(len(interp)):
                         # Damp the fields in left guard cells
                         interp[m].a[:nd,:]*=self.left_damp[:,np.newaxis]
@@ -828,19 +829,15 @@
                         self.n_guard+self.n_damp, interp[0].Nr )
                     for m in range(len(interp)):
                         cuda_damp_envelope_right[dim_grid, dim_block](
-                            interp[m].a,
-                            self.d_right_damp, self.n_guard, self.n_damp)
+                            interp[m].a, self.d_right_damp, nd)
                 else:
                     # Damp the fields on the CPU
-                    nd = self.n_guard + self.n_damp
                     for m in range(len(interp)):
                         # Damp the fields in left guard cells
                         interp[m].a[-nd:,:]*=self.right_damp[::-1,np.newaxis]
 
-    def generate_damp_array( self, n_guard, n_damp ):
-=======
+
     def generate_damp_array( self, n_guard, n_damp, n_inject ):
->>>>>>> 578c7a4c
         """
         Create a 1d damping array of length n_guard.
 
