--- conflicted
+++ resolved
@@ -344,7 +344,7 @@
 
         # Get the local number of cells
         if local:
-            # First: get the number of cells without guard cells and 
+            # First: get the number of cells without guard cells and
             # but with damp cells
             # Divide the number of cells equally between procs
             Nz_per_proc = int((self._Nz_global_domain+2*self.n_damp)/self.size)
@@ -353,21 +353,14 @@
             # The last proc gets the extra cells
             if rank == self.size-1:
                 Nz += (self._Nz_global_domain+2*self.n_damp)%(self.size)
-            # Add remove damp cells if requested 
+            # Add remove damp cells if requested
             # (only for first and last sub-domain)
             if not with_damp:
                 if rank == 0:
-<<<<<<< HEAD
-                    Nz -= self.n_damp
-                    iz += self.n_damp
+                    Nz -= self.n_damp + self.n_inject
+                    iz += self.n_damp + self.n_inject
                 if rank == self.size-1:
-                    Nz -= self.n_damp
-=======
-                    Nz += self.n_damp+self.n_inject
-                    iz -= self.n_damp+self.n_inject
-                if rank == self.size-1:
-                    Nz += self.n_damp+self.n_inject
->>>>>>> 578c7a4c
+                    Nz -= self.n_damp + self.n_inject
             # Add guard cells if requested
             if with_guard:
                 Nz += 2*self.n_guard
