# Copyright 2016, FBPIC contributors
# Authors: Remi Lehe, Manuel Kirchen
# License: 3-Clause-BSD-LBNL
"""
This file is part of the Fourier-Bessel Particle-In-Cell code (FB-PIC)
It defines the structure necessary to implement the boundary exchanges.
"""
import numpy as np
from scipy.constants import c
from fbpic.utils.mpi import MPI, comm, mpi_type_dict, \
    mpi_installed, gpudirect_enabled
from fbpic.fields.fields import FieldInterpolationGrid
from fbpic.fields.utility_methods import get_stencil_reach
from fbpic.particles.particles import Particles
from .field_buffer_handling import BufferHandler
from .particle_buffer_handling import remove_outside_particles, \
     add_buffers_to_particles, shift_particles_periodic_subdomain
# Check if CUDA is available, then import CUDA functions
from fbpic.utils.cuda import cuda_installed
if cuda_installed:
    from fbpic.utils.cuda import cuda, cuda_tpb_bpg_2d
    from .cuda_methods import cuda_damp_EB_left, cuda_damp_EB_right, \
         cuda_damp_envelope_left, cuda_damp_envelope_right

class BoundaryCommunicator(object):
    """
    Class that handles the boundary conditions along z, esp.
    the moving window and MPI communication between domains.
    It also handles the initial domain decomposition.

    The functions of this object are:

    - At each timestep, to exchange the fields between MPI domains
      in the guard cells (n_guard) and damp the E and B fields in the damping
      guard cells (n_damp)

    - Every iteration, to move the grid in case of a moving window

    - Every exchange_period iterations, to exchange the particles
      between MPI domains / or add and remove particles

    - When the diagnostics are called, to gather the fields and particles
    """

    # Initialization routines
    # -----------------------

    def __init__( self, Nz, zmin, zmax, Nr, rmax, Nm, dt, v_comoving,
            use_galilean, boundaries, n_order, n_guard=None, n_damp=64,
            n_inject=None, exchange_period=None, use_all_mpi_ranks=True):
        """
        Initializes a communicator object.

        Parameters
        ----------
        Nz, Nr: int
            The number of cells in the global physical domain
            (i.e. without damp cells and guard cells)

        zmin, zmax, rmax: float
            The position of the edges of the global physical domain in z and r
            (i.e. without damp cells and guard cells)

        Nm: int
            The total number of modes

        dt: float
            The timestep of the simulation

        v_comoving: float or None, optional
            If this variable is None, the standard PSATD is used (default).
            Otherwise, the current is assumed to be "comoving",
            i.e. constant with respect to (z - v_comoving * t).
            This can be done in two ways: either by
            - Using a PSATD scheme that takes this hypothesis into account
            - Solving the PSATD scheme in a Galilean frame

        use_galilean: bool, optional
            Determines which one of the two above schemes is used
            When use_galilean is true, the whole grid moves
            with a speed v_comoving

        boundaries: str
            Indicates how to exchange the fields at the left and right
            boundaries of the global simulation box.
            (Either 'periodic' or 'open')

        n_order: int
           The order of the stencil for the z derivatives.
           Use -1 for infinite order, otherwise use a positive, even
           number. In this case, the stencil extends up to approx.
           2*n_order cells on each side. (A finite order stencil
           is required to have a localized field push that allows
           to do simulations in parallel on multiple MPI ranks)

        n_guard: int, optional
            Number of guard cells to use at the left and right of
            a domain, when performing parallel (MPI) computation
            or when using open boundaries. Defaults to None, which
            calculates the required guard cells for n_order
            automatically (approx 2*n_order). If no MPI is used and
            in the case of open boundaries with an infinite order stencil,
            n_guard defaults to 64, if not set otherwise.

        n_damp : int, optional
            Number of damping guard cells at the left and right of a
            simulation box if a moving window is attached. The guard
            region at these areas (left / right of moving window) is
            extended by n_damp in order to smoothly
            damp the fields such that they do not wrap around.
            (Defaults to 64)

        n_inject: int, optional
            Number of injection cells (at the left and right) of a simulation
            box, for a simulation with open boundaries. The damping region
            needs to be additionally extended by n_inject cells at the
            outer edges to have a region with zero fields where new particles
            can be injected. For symmetry reasons those cells are added at
            both sides of the simulation box, although particles are typically
            injected only at the right side of the box.
            (Defaults to None and is set to n_guard/2 automatically)

        exchange_period: int, optional
            Number of iterations before which the particles are exchanged.
            If set to None, the maximum exchange period is calculated
            automatically: Within exchange_period timesteps, the
            particles should never be able to travel more than
            (n_guard/2 - particle_shape order) cells. (Setting exchange_period
            to small values can substantially affect the performance)

        use_all_mpi_ranks: bool, optional
            - if `use_all_mpi_ranks` is True (default):
              All the MPI ranks will contribute to the same simulation,
              using domain-decomposition to share the work.
            - if `use_all_mpi_ranks` is False:
              Each MPI rank will run an independent simulation.
              This can be useful when running parameter scans.
        """
        # Initialize global number of cells and modes
        self.Nr = Nr
        self.Nm = Nm
        self._Nz_global_domain = Nz
        self._zmin_global_domain = zmin
        # Get the distance dz between the cells
        # (longitudinal spacing of the grid)
        self.dz = (zmax - zmin)/self._Nz_global_domain

        # MPI Setup
        self.use_all_mpi_ranks = use_all_mpi_ranks
        if self.use_all_mpi_ranks and mpi_installed:
            self.mpi_comm = comm
            self.rank = self.mpi_comm.rank
            self.size = self.mpi_comm.size
        else:
            self.mpi_comm = None
            self.rank = 0
            self.size = 1
        # Get the rank of the left and the right domain
        self.left_proc = self.rank-1
        self.right_proc = self.rank+1
        # Correct these initial values by taking into account boundaries
        self.boundaries = boundaries
        if self.boundaries == 'periodic':
            # Periodic boundary conditions for the domains
            if self.rank == 0:
                self.left_proc = (self.size-1)
            if self.rank == self.size-1:
                self.right_proc = 0
        elif self.boundaries == 'open':
            # None means that the boundary is open
            if self.rank == 0:
                self.left_proc = None
            if self.rank == self.size-1:
                self.right_proc = None
        else:
            raise ValueError('Unrecognized boundaries: %s' %self.boundaries)

        # Initialize number of guard cells
        # Automatically calculate required guard cells
        # for given order (n_order)
        if n_guard == None:
            if n_order == -1:
                # Set n_guard to fixed value of 64 in case of
                # open boundaries and infinite order stencil
                # (if not defined otherwise by user)
                self.n_guard = 64
                # Raise error if user tries to use parallel MPI computation
                # with an infinite order stencil. This would give wrong results
                if self.size != 1:
                    raise ValueError('Non-local, infinite order stencil \
                        selected, while performing parallel computation.')
            else:
                # Automatic calculation of the guard region size,
                # depending on the stencil order (n_order)
                stencil = get_stencil_reach(
                        self._Nz_global_domain, self.dz, c*dt, n_order,
                        v_comoving, use_galilean )
                # approx 2*n_order (+1 because the moving window
                # shifts the grid by one cell during the PIC loop
                # and therefore, the guard region needs to be larger
                # by one cell)
                self.n_guard = stencil + 1
        else:
            # Otherwise: Set user defined guard region size
            self.n_guard = n_guard
        # For single proc and periodic boundaries, no need for guard cells
        if boundaries=='periodic' and self.size==1:
            self.n_guard = 0

        # Register damping cells
        self.n_damp = n_damp
        # For periodic boundaries, no need for damping cells
        if boundaries=='periodic':
            self.n_damp = 0
            self.n_inject = 0
        else:
            # Register additional injection cells that are part of the
            # damping region and of size n_guard/2.
            if n_inject == None:
                self.n_inject = int(self.n_guard/2)
            else:
                # User-defined injection cells. Choose carefully.
                self.n_inject = n_inject

        # Initialize the period of the particle exchange and moving window
        if exchange_period is None:
            # Maximum number of cells a particle can travel in one timestep
            # Safety factor of 2 needed if there is a moving window attached
            # to the simulation or in case a galilean frame is used.
            cells_per_step = 2.*c*dt/self.dz
            # Maximum number of timesteps before a particle can reach the end
            # of the half of guard region including the maximum number of cells
            # (+/-3) it can affect with a "cubic" particle shape_factor.
            # (Particles are only allowed to reside in half of the guard
            # region as this is the stencil reach of the current correction)
            self.exchange_period = int(((self.n_guard/2)-3)/cells_per_step)
            # Set exchange_period to 1 in the case of single-proc
            # and periodic boundary conditions.
            if self.size == 1 and boundaries == 'periodic':
                self.exchange_period = 1
            # Check that calculated exchange_period is acceptable for given
            # simulation parameters (check that guard region is large enough).
            if self.exchange_period < 1:
                raise ValueError('Guard region size is too small for chosen \
                    timestep. In one timestep, a particle can travel more \
                    than n_guard region cells.')
        else:
            # User-defined exchange_period. Choose carefully.
            self.exchange_period = exchange_period

        # Initialize the moving window to None (See the method
        # set_moving_window in main.py to initialize a proper moving window)
        self.moving_win = None

        # Initialize a buffer handler object, for MPI communications
        if self.size > 1:
            self.mpi_buffers = BufferHandler( self.n_guard, Nr, Nm,
                                      self.left_proc, self.right_proc )

        # Create damping arrays for the damping cells at the left
        # and right of the box in the case of "open" boundaries.
        if (self.n_damp+self.n_inject) > 0:
            if self.left_proc is None:
                # Create the damping arrays for left proc
                self.left_damp = self.generate_damp_array(
                    self.n_guard, self.n_damp, self.n_inject )
                if cuda_installed:
                    self.d_left_damp = cuda.to_device( self.left_damp )
            if self.right_proc is None:
                # Create the damping arrays for right proc
                self.right_damp = self.generate_damp_array(
                    self.n_guard, self.n_damp, self.n_inject )
                if cuda_installed:
                    self.d_right_damp = cuda.to_device( self.right_damp )

    def divide_into_domain( self ):
        """
        Divide the global simulation into domain and add local guard cells.

        Return the new size of the local domain (zmin, zmax)

        Returns:
        ---------
        A tuple with
        zmin, zmax: floats
            Positions of the edges of the local simulation box
            (with guard cells and damp cells)
        Nz_enlarged: int
           The number of cells in the local simulation box
           (with guard cells and damp cells)
        """
        # Calculate the enlarged boundaries (i.e. including guard cells
        # and damp cells), which are passed to the fields object.
        zmin_local_enlarged, zmax_local_enlarged = self.get_zmin_zmax(
            local=True, with_damp=True, with_guard=True, rank=self.rank )
        Nz_enlarged, _ = self.get_Nz_and_iz(
            local=True, with_damp=True, with_guard=True, rank=self.rank )

        # Check if the local domain size is large enough
        if Nz_enlarged < 4*self.n_guard:
            raise ValueError( 'Number of local cells in z is smaller \
                               than 4 times n_guard. Use fewer domains or \
                               a smaller number of guard cells.')

        # Return the new boundaries to the simulation object
        return( zmin_local_enlarged, zmax_local_enlarged, Nz_enlarged )

    def get_Nz_and_iz( self, local, with_damp, with_guard, rank=None ):
        """
        Return the number of cells in z (`Nz`), and the index of the first
        cell in z (`iz`) for either the globa grid, or for the local grid
        owned by the MPI rank `rank`.
        The grid considered can include or exclude damp/guard cells.

        The index of the first cell (`iz`) is *always* counted from
        the first cell of the *global* *physical* domain.
        Therefore, the returned `iz` may be negative in some cases
        (e.g. for local=False, with_damp=True, with_guard=True)

        Parameters:
        -----------
        local: bool
            Whether to consider the global grid, or a local grid.
            (In the latter case, `rank` must be provided.)
        with_damp, with_guard: bool
            Whether to include the damp cells (inlcuding the injection cells)
            and guard cells in the considered grid.
        rank: int
            Required when `local` is True: the MPI rank that owns the
            considered local grid.

        Returns:
        --------
        Nz, iz: integers
            Number of cells and index of starting cell, for the considered grid
        """
        # Note: this function is the one that determines the way in which the
        # domain is decomposed, in FBPIC. All the other routines that use
        # domain decomposition eventually call this function.

        # Check that the rank is provided whenever needed
        if local and (rank is None):
            raise ValueError(
                'For a local number of cells, the rank considered is needed.')

        # Get the local number of cells
        if local:
            # First: get the number of cells without guard cells and damp cells
            # Divide the number of cells equally between procs
            Nz_per_proc = int(self._Nz_global_domain/self.size)
            Nz = Nz_per_proc
            iz = rank * Nz_per_proc
            # The last proc gets the extra cells
            if rank == self.size-1:
                Nz += (self._Nz_global_domain)%(self.size)
            # Add damp cells if requested (only for first and last sub-domain)
            if with_damp:
                if rank == 0:
                    Nz += self.n_damp+self.n_inject
                    iz -= self.n_damp+self.n_inject
                if rank == self.size-1:
                    Nz += self.n_damp+self.n_inject
            # Add guard cells if requested
            if with_guard:
                Nz += 2*self.n_guard
                iz -= self.n_guard

        # Get the global number of cells
        else:
            # First: get the number of cells without guard cells and damp cells
            Nz = self._Nz_global_domain
            iz = 0
            # Add damp cells if requested
            if with_damp:
                Nz += 2*(self.n_damp+self.n_inject)
                iz -= self.n_damp+self.n_inject
            # Add guard cells if requested
            if with_guard:
                Nz += 2*self.n_guard
                iz -= self.n_guard

        return( Nz, iz )


    def get_zmin_zmax( self, local, with_damp, with_guard, rank=None ):
        """
        Return the positions in z of the edges of either the global grid,
        or of the local grid owned by the MPI rank `rank`.
        The grid considered can include or exclude damp/guard cells.

        Parameters:
        -----------
        local: bool
            Whether to consider the global grid, or a local grid.
            (In the latter case, `rank` must be provided.)
        with_damp, with_guard: bool
            Whether to include the damp cells (inlcuding the injection cells)
            and guard cells in the considered grid.
        rank: int
            Required when `local` is True: the MPI rank that owns the
            considered local grid.

        Returns:
        --------
        zmin, zmax: floats (in meters)
            The positions of the edges of the considered grid.
            Here *edges* means the left edge of the left-most cell, and
            right edge of the right-most cell.
            (Note that the actual gridpoints - on which the field is typically
            calculated - are located in the middle of the cells, and
            are thus not directly returned by this function.)
        """
        # Get the corresponding number of cells and the index of
        # the starting cell with respect to the edge of the global domain
        Nz, iz_start = self.get_Nz_and_iz( local=local, with_damp=with_damp,
                                        with_guard=with_guard, rank=rank )
        # Get zmin and zmax
        zmin = self._zmin_global_domain + iz_start*self.dz
        zmax = zmin + Nz*self.dz

        return(zmin, zmax)


    def shift_global_domain_positions( self, z_shift ):
        """
        Shift the (internally-recorded) position of the global domain
        by `z_shift`, in the positive z direction.

        Parameters:
        -----------
        z_shift: float (in meters)
            The length by which the global domain should be shifted.
        """
        self._zmin_global_domain += z_shift


    # Exchange routines
    # -----------------

    def move_grids( self, fld, ptcl, dt, time ):
        """
        Calculate by how many cells the moving window should be moved.
        If this is non-zero, shift the fields on the interpolation grid,
        and add new particles.

        Parameters
        ----------
        fld: a Fields object
            Contains the fields data of the simulation

        ptcl: a list of Particles object
            This is passed in order to increment the positions between
            which the continuously-injection particles will be generated

        dt: float (in seconds)
            Timestep of the simulation

        time: float (seconds)
            The global time in the simulation
            This is used in order to determine how much the window should move
        """
        self.moving_win.move_grids(fld, ptcl, self, time)


    def exchange_fields( self, interp, fieldtype, method ):
        """
        Send and receive the proper fields, depending on fieldtype
        Copy/add them consistently to the local grid.

        Depending on whether the field data is initially on the CPU
        or on the GPU, this function will do the appropriate exchange
        with the device.

        The layout of the local domain and a neighboring domain
        can be visualised like this:
                      ---------------------
                      |ng|nc|       |nc|ng|    <- Local domain (rank)
                      ---------------------
        ---------------------
        |ng|nc|       |nc|ng|                  <- Neighboring domain (rank-1)
        ---------------------
        The area "ng" defines the region of the guard cells with length n_guard
        The area "nc" defines a region within the domain, that contains the
        correct simulation data and has also a length of n_guard cells.
        This region overlaps with the guard cells of the neighboring domain.

        Replacing of fields:

        - Copy the correct part "nc" of the local domain to the guard cells
          of the neighboring domain.
        - [The fields in the guard cells are then damped (separate method)]

        Adding of fields:

        - Copy the guard cell region "ng" and the correct part "nc" and
          add it to the same region (ng + nc) of the neighboring domain.

        Parameters:
        ------------
        interp: list
            A list of FieldInterpolationGrid objects
            (one element per azimuthal mode)

        fieldtype: str
            An identifier for the field to send
            (Either 'E', 'B', 'J' or 'rho')

        method: str
            Can either be 'replace' or 'add' depending on the type
            of field exchange that is needed
        """
        # Only perform the exchange if there is more than 1 proc
        if self.size == 1:
            return

        # Build the string `exchange_type`:
        # This is either 'E:replace', 'B:replace', 'J:add', or 'rho:add'
        exchange_type = ':'.join([ fieldtype, method ])

        # Shortcut
        Nm = self.Nm
        use_cuda = interp[0].use_cuda

        # Fill the sending buffers with data from the interpolation grid
        if fieldtype in ('E', 'B', 'J'):
            # Vector field
            grid_r = [ getattr(interp[m], fieldtype+'r') for m in range(Nm) ]
            grid_t = [ getattr(interp[m], fieldtype+'t') for m in range(Nm) ]
            grid_z = [ getattr(interp[m], fieldtype+'z') for m in range(Nm) ]
            self.mpi_buffers.handle_vec_buffer(
                    grid_r, grid_t, grid_z, method, exchange_type, use_cuda,
                    before_sending=True, gpudirect=gpudirect_enabled )
        else:
            # Scalar field
            grid = [ getattr(interp[m], fieldtype) for m in range(Nm) ]
            self.mpi_buffers.handle_scal_buffer(
                    grid, method, exchange_type, use_cuda,
                    before_sending=True, gpudirect=gpudirect_enabled )
        if gpudirect_enabled:
            # Synchronize GPU execution (break asynchroneous kernel
            # execution to make sure that writing the buffer arrays
            # completed before sendind via MPI directly)
            cuda.synchronize()

        # Prepare MPI call by pointing to the correct sending/receiving buffers
        if gpudirect_enabled:
            # Create create pointers to GPU array, for cuda-aware MPI
            send_l = get_gpu_mpi_buffer(
                        self.mpi_buffers.d_send_l[exchange_type] )
            send_r = get_gpu_mpi_buffer(
                        self.mpi_buffers.d_send_r[exchange_type] )
            recv_l = get_gpu_mpi_buffer(
                        self.mpi_buffers.d_recv_l[exchange_type] )
            recv_r = get_gpu_mpi_buffer(
                        self.mpi_buffers.d_recv_r[exchange_type] )
        else:
            # Use arrays that are on the CPU
            send_l = self.mpi_buffers.send_l[ exchange_type ]
            send_r = self.mpi_buffers.send_r[ exchange_type ]
            recv_l = self.mpi_buffers.recv_l[ exchange_type ]
            recv_r = self.mpi_buffers.recv_r[ exchange_type ]

        # Send and receive the buffers via MPI
        self.exchange_domains( send_l, send_r, recv_l, recv_r )

        # Copy/Add the received buffers to the interpolation grid
        if fieldtype in ('E', 'B', 'J'):
            # Vector field
            self.mpi_buffers.handle_vec_buffer(
                    grid_r, grid_t, grid_z, method, exchange_type, use_cuda,
                    after_receiving=True, gpudirect=gpudirect_enabled )
        else:
            # Scalar field
            self.mpi_buffers.handle_scal_buffer(
                    grid, method, exchange_type, use_cuda,
                    after_receiving=True, gpudirect=gpudirect_enabled )


    def exchange_domains( self, send_left, send_right, recv_left, recv_right ):
        """
        Send the arrays send_left and send_right to the left and right
        processes respectively.
        Receive the arrays from the neighboring processes into recv_left
        and recv_right.
        Sending and receiving is done from CPU to CPU.
        Parameters :
        ------------
        - send_left, send_right, recv_left, recv_right : arrays
             Sending and receiving buffers
        """
        # MPI-Exchange: Uses non-blocking send and receive,
        # which return directly and need to be synchronized later.
        # Send to left domain and receive from left domain
        if self.left_proc is not None :
            req_sl = self.mpi_comm.Isend(
                send_left, dest=self.left_proc, tag=1 )
            req_rl = self.mpi_comm.Irecv(
                recv_left, source=self.left_proc, tag=2 )
        # Send to right domain and receive from right domain
        if self.right_proc is not None :
            req_sr = self.mpi_comm.Isend(
                send_right, dest=self.right_proc, tag=2 )
            req_rr = self.mpi_comm.Irecv(
                recv_right, source=self.right_proc, tag=1 )

        # Wait for the non-blocking sends to be received (synchronization)
        if self.left_proc is not None :
            req_rl.Wait()
            req_sl.Wait()
        if self.right_proc is not None :
            req_rr.Wait()
            req_sr.Wait()


    def exchange_particles(self, species, fld, time ):
        """
        Look for particles that are located outside of the physical boundaries
        and:
         - for open boundaries: remove the particles at the edges of the global
           box and (when using a moving window) add the new particles from
           the moving window
         - for boundaries with neighboring processors: exchange particles that
           are outside of the local physical subdomain
         - for single-proc periodic simulation (periodic boundaries on both
           sides): simply shift the particle positions by an integer number
           of box length, so that outside particle are back inside the
           physical domain

        Parameters:
        ------------
        species: a Particle object
            The object corresponding to a given species

        fld: a Fields object
            Contains information about the dimension of the grid,
            and the prefix sum (when using the GPU).
            The object itself is not modified by this routine.

        time: float (seconds)
            The global time of the simulation
            (Needed in the case of a flowing plasma which is generate
            from a density profile: in the case the time is used in
            order to infer how much the plasma has moved)
        """
        # For single-proc periodic simulation (periodic boundaries)
        # simply shift the particle positions by an integer number
        if self.n_guard == 0:
            shift_particles_periodic_subdomain( species,
                    fld.interp[0].zmin, fld.interp[0].zmax )
        # Otherwise, remove particles that are outside of the local physical
        # subdomain and send them to neighboring processors
        else:
            self.exchange_particles_aperiodic_subdomain( species, fld, time )

    def exchange_particles_aperiodic_subdomain(self, species, fld, time ):
        """
        Look for particles that are located outside of the physical boundaries
        of the local subdomain and exchange them with the corresponding
        neighboring processor.
        Also remove the particles that are below the left boundary of the
        global box, and (when using the moving window) add particles at the
        right boundary of the global box.

        Parameters:
        ------------
        species: a Particle object
            The object corresponding to a given species

        fld: a Fields object
            Contains information about the dimension of the grid,
            and the prefix sum (when using the GPU).
            The object itself is not modified by this routine.

        time: float (seconds)
            The global time of the simulation
            (Needed in the case of a flowing plasma which is generate
            from a density profile: in the case the time is used in
            order to infer how much the plasma has moved)
        """
        # Remove out-of-domain particles from particle arrays (either on
        # CPU or GPU) and store them in sending buffers on the CPU
        float_send_left, float_send_right, uint_send_left, uint_send_right = \
            remove_outside_particles( species, fld, self.n_guard,
                                    self.left_proc, self.right_proc )

        # Send/receive the number of particles (need to be stored in arrays)
        N_send_l = np.array( float_send_left.shape[1], dtype=np.uint32 )
        N_send_r = np.array( float_send_right.shape[1], dtype=np.uint32 )
        N_recv_l = np.array( 0, dtype=np.uint32 )
        N_recv_r = np.array( 0, dtype=np.uint32 )
        # Note: if left_proc or right_proc is None, the
        # corresponding N_recv remains 0 (no exchange)
        self.exchange_domains(N_send_l, N_send_r, N_recv_l, N_recv_r)
        # Allocate the receiving buffers and exchange particles
        n_float = float_send_left.shape[0]
        float_recv_left = np.zeros((n_float, N_recv_l), dtype=np.float64)
        float_recv_right = np.zeros((n_float, N_recv_r), dtype=np.float64)
        self.exchange_domains( float_send_left, float_send_right,
                                float_recv_left, float_recv_right )
        # Integers (e.g. particle id), if any
        n_int = uint_send_left.shape[0]
        uint_recv_left = np.zeros((n_int, N_recv_l), dtype=np.uint64 )
        uint_recv_right = np.zeros((n_int, N_recv_r), dtype=np.uint64 )
        if n_int > 0:
            self.exchange_domains( uint_send_left, uint_send_right,
                                    uint_recv_left, uint_recv_right )

        # When using a moving window, create new particles in recv_right
        # (Overlap this with the exchange of domains, since recv_right
        # will not be affected by the exchange at this open boundary)
        if (self.moving_win is not None) \
            and (self.rank == self.size-1) \
            and species.continuous_injection:
            float_recv_right, uint_recv_right = \
                species.generate_continuously_injected_particles( time )

        # Periodic boundary conditions for exchanging particles
        # Particles received at the right (resp. left) end of the simulation
        # box are shifted by zmax-zmin to the right (resp. left).
        Ltot = self._Nz_global_domain * self.dz
        if self.right_proc == 0:
            # The index 2 corresponds to z
            float_recv_right[2,:] = float_recv_right[2,:] + Ltot
        if self.left_proc == self.size-1:
            # The index 2 corresponds to z
            float_recv_left[2,:] = float_recv_left[2,:] - Ltot

        # Add the exchanged buffers to the particles on the CPU or GPU
        # and resize the auxiliary field-on-particle and sorting arrays
        add_buffers_to_particles( species, float_recv_left, float_recv_right,
                                    uint_recv_left, uint_recv_right )

    def damp_EB_open_boundary( self, interp ):
        """
        Damp the fields E and B in the damp cells, at the right and left
        of the *global* simulation box.

        Parameter:
        -----------
        interp: list of FieldInterpolationGrid objects (one per azimuthal mode)
            Objects that contain the fields to be damped.
        """
        # Do not damp the fields for 0 n_damp cells (periodic)
        if self.n_damp != 0:
            # Total size of the damping and guard region
            nd = self.n_guard + self.n_damp + self.n_inject

            if self.left_proc is None:
                # Damp the fields on the CPU or the GPU
                if interp[0].use_cuda:
                    # Damp the fields on the GPU
                    dim_grid, dim_block = cuda_tpb_bpg_2d(
                        nd, interp[0].Nr )
                    for m in range(len(interp)):
                        cuda_damp_EB_left[dim_grid, dim_block](
                            interp[m].Er, interp[m].Et, interp[m].Ez,
                            interp[m].Br, interp[m].Bt, interp[m].Bz,
                            self.d_left_damp, nd)
                else:
                    # Damp the fields on the CPU
                    for m in range(len(interp)):
                        # Damp the fields in left guard cells
                        interp[m].Er[:nd,:]*=self.left_damp[:,np.newaxis]
                        interp[m].Et[:nd,:]*=self.left_damp[:,np.newaxis]
                        interp[m].Ez[:nd,:]*=self.left_damp[:,np.newaxis]
                        interp[m].Br[:nd,:]*=self.left_damp[:,np.newaxis]
                        interp[m].Bt[:nd,:]*=self.left_damp[:,np.newaxis]
                        interp[m].Bz[:nd,:]*=self.left_damp[:,np.newaxis]

            if self.right_proc is None:
                # Damp the fields on the CPU or the GPU
                if interp[0].use_cuda:
                    # Damp the fields on the GPU
                    dim_grid, dim_block = cuda_tpb_bpg_2d(
                        nd, interp[0].Nr )
                    for m in range(len(interp)):
                        cuda_damp_EB_right[dim_grid, dim_block](
                            interp[m].Er, interp[m].Et, interp[m].Ez,
                            interp[m].Br, interp[m].Bt, interp[m].Bz,
                            self.d_right_damp, nd)
                else:
                    # Damp the fields on the CPU
                    for m in range(len(interp)):
                        # Damp the fields in left guard cells
                        interp[m].Er[-nd:,:]*=self.right_damp[::-1,np.newaxis]
                        interp[m].Et[-nd:,:]*=self.right_damp[::-1,np.newaxis]
                        interp[m].Ez[-nd:,:]*=self.right_damp[::-1,np.newaxis]
                        interp[m].Br[-nd:,:]*=self.right_damp[::-1,np.newaxis]
                        interp[m].Bt[-nd:,:]*=self.right_damp[::-1,np.newaxis]
                        interp[m].Bz[-nd:,:]*=self.right_damp[::-1,np.newaxis]

    def damp_envelope_open_boundary( self, interp ):
        """
        Damp the envelope fields in the damp cells, at the right and left
        of the *global* simulation box.

        Parameter:
        -----------
        interp: list of EnvelopeInterpolationGrid objects
            (one per azimuthal mode)
            Objects that contain the fields to be damped.
        """
        # Do not damp the fields for 0 n_damp cells (periodic)
        if self.n_damp != 0:

            # Total size of the damping and guard region
            nd = self.n_guard + self.n_damp + self.n_inject

            if self.left_proc is None:
                # Damp the fields on the CPU or the GPU
                if interp[0].use_cuda:
                    # Damp the fields on the GPU
                    dim_grid, dim_block = cuda_tpb_bpg_2d(
                        self.n_guard+self.n_damp, interp[0].Nr )
                    for m in range(len(interp)):
                        cuda_damp_envelope_left[dim_grid, dim_block](
<<<<<<< HEAD
                            interp[m].a, self.d_left_damp,
                            self.n_guard, self.n_damp)
=======
                            interp[m].a, self.d_left_damp, nd)
>>>>>>> 77ed0bb0
                else:
                    # Damp the fields on the CPU
                    for m in range(len(interp)):
                        # Damp the fields in left guard cells
                        interp[m].a[:nd,:]*=self.left_damp[:,np.newaxis]

            if self.right_proc is None:
                # Damp the fields on the CPU or the GPU
                if interp[0].use_cuda:
                    # Damp the fields on the GPU
                    dim_grid, dim_block = cuda_tpb_bpg_2d(
                        self.n_guard+self.n_damp, interp[0].Nr )
                    for m in range(len(interp)):
                        cuda_damp_envelope_right[dim_grid, dim_block](
<<<<<<< HEAD
                            interp[m].a, self.d_right_damp,
                            self.n_guard, self.n_damp)
=======
                            interp[m].a, self.d_right_damp, nd)
>>>>>>> 77ed0bb0
                else:
                    # Damp the fields on the CPU
                    for m in range(len(interp)):
                        # Damp the fields in left guard cells
                        interp[m].a[-nd:,:]*=self.right_damp[::-1,np.newaxis]


    def generate_damp_array( self, n_guard, n_damp, n_inject ):
        """
        Create a 1d damping array of length n_guard.

        Parameters
        ----------
        n_guard: int
            Number of guard cells along z

        n_damp: int
            Number of damping cells along z

        n_inject: int
            Number of injection cells along z

        Returns
        -------
        A 1darray of doubles, of length n_guard + n_damp + n_inject,
        which represents the damping.
        """
        # Array of cell indices
        i_cell = np.arange( n_guard+n_damp+n_inject )

        # Perform narrow damping, with the first n_guard of the cells at 0.
        # Additionally, the first n_inject cells of the damping area are set
        # to 0. This area is part of the injection area and there should be no
        # field seen by the injected particles.
        # Damping: 1/2*(n_damp) cells with a sinusoidal**2 rise, and finally
        # 1/2*(n_damp) cells at 1 (the damping array is defined such that it
        # can directly be multiplied with the fields at the left boundary of
        # the box - and needs to be inverted (damping_array[::-1]) before being
        # applied to the right boundary of the box.)
        damping_array = np.where( i_cell<n_guard+n_inject+n_damp/2.,
            np.sin((i_cell-(n_guard+n_inject))*np.pi/(2*n_damp/2.))**2, 1. )
        damping_array = np.where( i_cell<n_guard+n_inject, 0., damping_array )

        return( damping_array )

    # Gathering routines
    # ------------------

    def gather_grid( self, grid, root=0):
        """
        Gather a grid object by combining the local domains
        without the guard regions to a new global grid object.

        Parameter:
        -----------
        grid: Grid object (FieldInterpolationGrid)
            A grid object that is gathered on the root process

        root: int, optional
            Process that gathers the data

        Returns:
        ---------
        gathered_grid: Grid object (FieldInterpolationGrid)
            A gathered grid that contains the global simulation data
        """
        # Calculate global edges of the simulation box on root process
        if self.rank == root:
            Nz_global, iz_start_global = self.get_Nz_and_iz(
                local=False, with_guard=False, with_damp=False )
            zmin_global, zmax_global = self.get_zmin_zmax(
                local=False, with_guard=False, with_damp=False )
            # Initialize new FieldInterpolationGrid object that
            # is used to gather the global grid data
            gathered_grid = FieldInterpolationGrid( Nz_global, grid.Nr, grid.m,
                                    zmin_global, zmax_global, grid.rmax )
        else:
            # Other processes do not need to initialize new FieldInterpolationGrid
            gathered_grid = None
        # Loop over fields that need to be gathered
        for field in ['Er', 'Et', 'Ez',
                      'Br', 'Bt', 'Bz',
                      'Jr', 'Jt', 'Jz', 'rho']:
            # Get array of field attribute
            array = getattr(grid, field)
            # Gather array on process root
            gathered_array = self.gather_grid_array(array, root)
            if self.rank == root:
                # Write array to field attribute in the gathered grid object
                setattr(gathered_grid, field, gathered_array)
        # Return the gathered grid
        return(gathered_grid)

    def gather_grid_array(self, array, root=0, with_damp=False):
        """
        Gather a grid array on the root process by using the
        mpi4py routine Gatherv, that gathers arbitrary shape arrays
        by combining the first dimension in ascending order.

        Parameter:
        -----------
        array: 2darray (grid array)
            The local grid of the current MPI rank (with guard and damp cells.)

        root: int, optional
            Process that gathers the data

        with_damp: bool, optional
            Whether to include the damp cells in the gathered array.

        Returns:
        ---------
        gathered_array: 2darray (global grid array)
            A gathered array that contains the global simulation data
        """
        Nz_global, iz_start_global = self.get_Nz_and_iz(
                    local=False, with_damp=with_damp, with_guard=False)
        if self.rank == root:
            # Root process creates empty numpy array of the shape
            # (Nz, Nr), that is used to gather the data
            gathered_array = np.zeros((Nz_global, self.Nr), dtype=array.dtype)
        else:
            # Other processes do not need to initialize a new array
            gathered_array = None

        # Select the physical region of the local box
        Nz_local, iz_start_local_domain = self.get_Nz_and_iz(
            local=True, with_damp=with_damp, with_guard=False, rank=self.rank )
        _, iz_start_local_array = self.get_Nz_and_iz(
            local=True, with_damp=True, with_guard=True, rank=self.rank )
        iz_in_array = iz_start_local_domain - iz_start_local_array
        local_array = array[ iz_in_array:iz_in_array+Nz_local, : ]

        # Then send the arrays
        if self.size > 1:
            # First get the size and MPI type of the 2D arrays in each procs
            Nz_iz_list = [ self.get_Nz_and_iz( local=True, with_damp=with_damp,
                         with_guard=False, rank=k ) for k in range(self.size) ]
            N_procs = tuple( self.Nr*x[0] for x in Nz_iz_list )
            istart_procs = tuple(
                self.Nr*(x[1] - iz_start_global) for x in Nz_iz_list )
            mpi_type = mpi_type_dict[ str(array.dtype) ]
            sendbuf = [ local_array, N_procs[self.rank] ]
            recvbuf = [ gathered_array, N_procs, istart_procs, mpi_type ]
            self.mpi_comm.Gatherv( sendbuf, recvbuf, root=root )
        else:
            gathered_array[:,:] = local_array

        # Return the gathered_array only on process root
        if self.rank == root:
            return(gathered_array)


    def scatter_grid_array(self, array, root=0, with_damp=False):
        """
        Scatter an array that has the size of the global physical domain
        and is defined on the root process, into local arrays on each processes
        (that have the size of the local physical domain)

        Parameter:
        -----------
        array: 2darray (or None on processors different than root)
            An array that has the size of the global domain (without guard
            cells, but with damp cells if `with_damp` is True)

        root: int, optional
            Process that scatters the data

        with_damp: bool, optional
            Whether to include the damp cells in the scattered array.

        Returns:
        ---------
        local_array: 2darray (local grid array)
            A local array that contains the data of domain (without guard
            cells, but with damp cells if `with_damp` is True)
        """
        # Get the global starting index, and the size of `array`
        Nz_global, iz_start_global = self.get_Nz_and_iz(
            local=False, with_damp=with_damp, with_guard=False )
        if array is not None:
            assert array.shape[0] == Nz_global

        # Create empty array having the shape of the local domain
        Nz_local, iz_start_local = self.get_Nz_and_iz(
            local=True, with_damp=with_damp, with_guard=False, rank=self.rank )
        scattered_array = np.zeros((Nz_local, self.Nr), dtype=np.complex)

        # Then send the arrays
        if self.size > 1:
            # First get the size and MPI type of the 2D arrays in each procs
            Nz_iz_list = [ self.get_Nz_and_iz( local=True, with_damp=with_damp,
                         with_guard=False, rank=k ) for k in range(self.size) ]
            N_procs = tuple( self.Nr*x[0] for x in Nz_iz_list )
            istart_procs = tuple(
                self.Nr*(x[1] - iz_start_global) for x in Nz_iz_list )
            mpi_type = mpi_type_dict[ str(scattered_array.dtype) ]
            recvbuf = [ scattered_array, N_procs[self.rank] ]
            sendbuf = [ array, N_procs, istart_procs, mpi_type ]
            self.mpi_comm.Scatterv( sendbuf, recvbuf, root=root )
        else:
            iz_in_array = iz_start_local - iz_start_global
            scattered_array[:,:] = array[iz_in_array:iz_in_array+Nz_local]

        # Return the scattered array
        return( scattered_array )


    def gather_ptcl( self, ptcl, root = 0):
        """
        Gather a particle object by receiving the total number of particles
        Ntot (uses parallel sum reduction) in order to gather (mpi4py Gatherv)
        the local particle arrays to global particle arrays with a length Ntot.

        Parameter:
        -----------
        ptcl: Particle object
            A particle object that is gathered on the root process

        root: int, optional
            Process that gathers the data

        Returns:
        ---------
        gathered_ptcl: Particle object
            A gathered particle object that contains the global simulation data
        """
        if self.rank == root:
            # Initialize new Particle object that
            # is used to gather the global grid data
            gathered_ptcl = Particles(ptcl.q, ptcl.m, ptcl.n, 0, self.zmin,
                self.zmax, 0, ptcl.rmin, ptcl.rmax, ptcl.dt)
        else:
            # Other processes do not need to initialize new Particle object
            gathered_ptcl = None
        # Get the local number of particle on each proc, and the particle number
        n_rank = self.mpi_comm.allgather( ptcl.Ntot )
        Ntot = sum(n_rank)
        # Loop over particle attributes that need to be gathered
        for particle_attr in ['x', 'y', 'z', 'ux', 'uy',
                              'uz', 'inv_gamma', 'w']:
            # Get array of particle attribute
            array = getattr(ptcl, particle_attr)
            # Gather array on process root
            gathered_array = self.gather_ptcl_array(array, n_rank, Ntot, root)
            if self.rank == root:
                # Write array to particle attribute in the gathered object
                setattr(gathered_ptcl, particle_attr, gathered_array)
        # Return the gathered particle object
        return(gathered_ptcl)

    def gather_ptcl_array(self, array, n_rank, Ntot, root = 0):
        """
        Gather a particle array on the root process by using the
        mpi4py routine Gatherv, that gathers arbitrary shape arrays
        by combining the first dimension in ascending order.

        Parameter:
        -----------
        array: array (ptcl array)
            A particle array of the local domain

        n_rank: list of ints
            A list containing the number of particles to send on each proc

        Ntot: int
            The total number of particles for all the proc together

        root: int, optional
            Process that gathers the data

        Returns:
        ---------
        gathered_array: array (global ptcl array)
            A gathered array that contains the global simulation data
        """
        # Prepare the output array
        if self.rank == root:
            # Root process creates empty numpy array
            gathered_array = np.empty(Ntot, dtype=array.dtype)
        else:
            # Other processes do not need to initialize a new array
            gathered_array = None

        if self.size > 1:
            # Prepare the send and receive buffers
            i_start_procs = tuple( np.cumsum([0] + n_rank[:-1]) )
            n_rank_procs = tuple( n_rank )
            mpi_type = mpi_type_dict[ str(array.dtype) ]
            sendbuf = [ array, n_rank_procs[self.rank] ]
            recvbuf = [ gathered_array, n_rank_procs, i_start_procs, mpi_type ]
            # Send/receive the arrays
            self.mpi_comm.Gatherv( sendbuf, recvbuf, root=root )
        else:
            gathered_array[:] = array[:]

        # Return the gathered_array only on process root
        if self.rank == root:
            return(gathered_array)


def get_gpu_mpi_buffer(gpu_array):
    """
    Prepare a GPU array to be send via GPUDirect with CUDA-aware MPI by
    creating an MPI buffer object with mpi4py.

    Parameters:
    ------------
    gpu_array: a numba GPU device array
        The GPU array for which an MPI buffer is created

    Returns:
    --------
    mpi_buffer: an MPI buffer object
        A buffer that can be send via GPUDirect with CUDA-aware MPI
    """
    gpu_mpi_buffer = MPI.memory.fromaddress(
        gpu_array.device_ctypes_pointer.value,
        gpu_array.alloc_size )
    return gpu_mpi_buffer<|MERGE_RESOLUTION|>--- conflicted
+++ resolved
@@ -814,12 +814,7 @@
                         self.n_guard+self.n_damp, interp[0].Nr )
                     for m in range(len(interp)):
                         cuda_damp_envelope_left[dim_grid, dim_block](
-<<<<<<< HEAD
-                            interp[m].a, self.d_left_damp,
-                            self.n_guard, self.n_damp)
-=======
                             interp[m].a, self.d_left_damp, nd)
->>>>>>> 77ed0bb0
                 else:
                     # Damp the fields on the CPU
                     for m in range(len(interp)):
@@ -834,12 +829,7 @@
                         self.n_guard+self.n_damp, interp[0].Nr )
                     for m in range(len(interp)):
                         cuda_damp_envelope_right[dim_grid, dim_block](
-<<<<<<< HEAD
-                            interp[m].a, self.d_right_damp,
-                            self.n_guard, self.n_damp)
-=======
                             interp[m].a, self.d_right_damp, nd)
->>>>>>> 77ed0bb0
                 else:
                     # Damp the fields on the CPU
                     for m in range(len(interp)):
