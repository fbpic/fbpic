--- conflicted
+++ resolved
@@ -208,16 +208,10 @@
             # Register grid shape
             self.grid_shape = grid_shape
             # Allocate arrays for the particles sorting when using CUDA
-<<<<<<< HEAD
-            self.cell_idx = np.empty( Ntot, dtype=np.int32)
-            self.sorted_idx = np.empty( Ntot, dtype=np.intp)
-            self.sorting_buffer = np.empty( Ntot, dtype=np.float64 )
-=======
             # Most required arrays always stay on GPU
->>>>>>> c2f83e5e
             Nz, Nr = grid_shape
             self.cell_idx = cuda.device_array( Ntot, dtype=np.int32)
-            self.sorted_idx = cuda.device_array( Ntot, dtype=np.uint32)
+            self.sorted_idx = cuda.device_array( Ntot, dtype=np.intp)
             self.prefix_sum = cuda.device_array( Nz*(Nr+1), dtype=np.int32 )
             # sorting buffers are initialized on CPU like other particle arrays
             # (because they are swapped with these arrays during sorting)
