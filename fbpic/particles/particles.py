# Copyright 2016, FBPIC contributors
# Authors: Remi Lehe, Manuel Kirchen, Kevin Peters
# License: 3-Clause-BSD-LBNL
"""
This file is part of the Fourier-Bessel Particle-In-Cell code (FB-PIC)
It defines the structure and methods associated with the particles.
"""
import warnings
import numpy as np
from scipy.constants import e
from .tracking import ParticleTracker
from .elementary_process.ionization import Ionizer
from .elementary_process.compton import ComptonScatterer
from .injection import BallisticBeforePlane, ContinuousInjector, \
                        generate_evenly_spaced

# Load the numba methods
from .push.numba_methods import push_p_numba, push_p_ioniz_numba, \
                                push_p_after_plane_numba, push_x_numba
from .gathering.threading_methods import gather_field_numba_linear, \
        gather_field_numba_cubic
from .gathering.threading_methods_one_mode import erase_eb_numba, \
    gather_field_numba_linear_one_mode, gather_field_numba_cubic_one_mode
from .deposition.threading_methods import \
        deposit_rho_numba_linear, deposit_rho_numba_cubic, \
        deposit_J_numba_linear, deposit_J_numba_cubic

# Check if threading is enabled
from fbpic.utils.threading import nthreads, get_chunk_indices
# Check if CUDA is available, then import CUDA functions
from fbpic.utils.cuda import cuda_installed
if cuda_installed:
    # Load the CUDA methods
    from fbpic.utils.cuda import cuda, cuda_tpb_bpg_1d
    from .push.cuda_methods import push_p_gpu, push_p_ioniz_gpu, \
                                push_p_after_plane_gpu, push_x_gpu
    from .deposition.cuda_methods import deposit_rho_gpu_linear, \
        deposit_J_gpu_linear, deposit_rho_gpu_cubic, deposit_J_gpu_cubic
    from .deposition.cuda_methods_one_mode import \
        deposit_rho_gpu_linear_one_mode, deposit_J_gpu_linear_one_mode, \
        deposit_rho_gpu_cubic_one_mode, deposit_J_gpu_cubic_one_mode
    from .gathering.cuda_methods import gather_field_gpu_linear, \
        gather_field_gpu_cubic
    from .gathering.cuda_methods_one_mode import erase_eb_cuda, \
        gather_field_gpu_linear_one_mode, gather_field_gpu_cubic_one_mode
    from .utilities.cuda_sorting import write_sorting_buffer, \
        get_cell_idx_per_particle, sort_particles_per_cell, \
        prefill_prefix_sum, incl_prefix_sum

class Particles(object) :
    """
    Class that contains the particles data of the simulation

    Main attributes
    ---------------
    - x, y, z : 1darrays containing the Cartesian positions
                of the macroparticles (in meters)
    - uz, uy, uz : 1darrays containing the unitless momenta
                (i.e. px/mc, py/mc, pz/mc)
    At the end or start of any PIC cycle, the momenta should be
    one half-timestep *behind* the position.
    """
    def __init__(self, q, m, n, Npz, zmin, zmax,
                    Npr, rmin, rmax, Nptheta, dt,
                    ux_m=0., uy_m=0., uz_m=0.,
                    ux_th=0., uy_th=0., uz_th=0.,
                    dens_func=None, continuous_injection=True,
                    grid_shape=None, particle_shape='linear',
                    use_cuda=False, dz_particles=None ):
        """
        Initialize a uniform set of particles

        Parameters
        ----------
        q : float (in Coulombs)
           Charge of the particle species

        m : float (in kg)
           Mass of the particle species

        n : float (in particles per m^3)
           Peak density of particles

        Npz : int
           Number of macroparticles along the z axis

        zmin, zmax : floats (in meters)
           z positions between which the particles are initialized

        Npr : int
           Number of macroparticles along the r axis

        rmin, rmax : floats (in meters)
           r positions between which the particles are initialized

        Nptheta : int
           Number of macroparticules along theta

        dt : float (in seconds)
           The timestep for the particle pusher

        ux_m, uy_m, uz_m: floats (dimensionless), optional
           Normalized mean momenta of the injected particles in each direction

        ux_th, uy_th, uz_th: floats (dimensionless), optional
           Normalized thermal momenta in each direction

        dens_func : callable, optional
           A function of the form :
           def dens_func( z, r ) ...
           where z and r are 1d arrays, and which returns
           a 1d array containing the density *relative to n*
           (i.e. a number between 0 and 1) at the given positions

        continuous_injection : bool, optional
           Whether to continuously inject the particles,
           in the case of a moving window

        grid_shape: tuple, optional
            Needed when running on the GPU
            The shape of the local grid (including guard cells), i.e.
            a tuple of the form (Nz, Nr). This is needed in order
            to initialize the sorting of the particles per cell.

        particle_shape: str, optional
            Set the particle shape for the charge/current deposition.
            Possible values are 'linear' and 'cubic' for first and third
            order particle shape factors.

        use_cuda : bool, optional
            Wether to use the GPU or not.

        dz_particles: float (in meter), optional
            The spacing between particles in `z` (for continuous injection)
            In most cases, the spacing between particles can be inferred
            from the arguments `zmin`, `zmax` and `Npz`. However, when
            there are no particles in the initial box (`Npz = 0`),
            `dz_particles` needs to be explicitly passed.
        """
        # Define whether or not to use the GPU
        self.use_cuda = use_cuda
        if (self.use_cuda==True) and (cuda_installed==False) :
            warnings.warn(
                'Cuda not available for the particles.\n'
                'Performing the particle operations on the CPU.')
            self.use_cuda = False

        # Generate evenly-spaced particles
        Ntot, x, y, z, ux, uy, uz, inv_gamma, w = generate_evenly_spaced(
            Npz, zmin, zmax, Npr, rmin, rmax, Nptheta, n, dens_func,
            ux_m, uy_m, uz_m, ux_th, uy_th, uz_th )

        # Register the properties of the particles
        # (Necessary for the pusher, and when adding more particles later, )
        self.Ntot = Ntot
        self.q = q
        self.m = m
        self.dt = dt

        # Register the particle arrarys
        self.x = x
        self.y = y
        self.z = z
        self.ux = ux
        self.uy = uy
        self.uz = uz
        self.inv_gamma = inv_gamma
        self.w = w

        # Initialize the fields array (at the positions of the particles)
        self.Ez = np.zeros( Ntot )
        self.Ex = np.zeros( Ntot )
        self.Ey = np.zeros( Ntot )
        self.Bz = np.zeros( Ntot )
        self.Bx = np.zeros( Ntot )
        self.By = np.zeros( Ntot )

        # The particle injector stores information that is useful in order
        # continuously inject particles in the simulation, with moving window
        self.continuous_injection = continuous_injection
        if continuous_injection:
            self.injector = ContinuousInjector( Npz, zmin, zmax, dz_particles,
                                                Npr, rmin, rmax,
                                                Nptheta, n, dens_func,
                                                ux_m, uy_m, uz_m,
                                                ux_th, uy_th, uz_th )
        else:
            self.injector = None

        # By default, there is no particle tracking (see method track)
        self.tracker = None
        # By default, the species experiences no elementary processes
        # (see method make_ionizable and activate_compton)
        self.ionizer = None
        self.compton_scatterer = None
        # Total number of quantities (necessary in MPI communications)
        self.n_integer_quantities = 0
        self.n_float_quantities = 8 # x, y, z, ux, uy, uz, inv_gamma, w

        # Register particle shape
        self.particle_shape = particle_shape

        # Allocate arrays and register variables when using CUDA
        if self.use_cuda:
            if grid_shape is None:
                raise ValueError("A `grid_shape` is needed when running "
                "on the GPU.\nPlease provide it when initializing particles.")
            # Register grid shape
            self.grid_shape = grid_shape
            # Allocate arrays for the particles sorting when using CUDA
            self.cell_idx = np.empty( Ntot, dtype=np.int32)
            self.sorted_idx = np.empty( Ntot, dtype=np.uint32)
            self.sorting_buffer = np.empty( Ntot, dtype=np.float64 )
            Nz, Nr = grid_shape
            self.prefix_sum = np.empty( Nz*(Nr+1), dtype=np.int32 )
            # Register integer thta records shift in the indices,
            # induced by the moving window
            self.prefix_sum_shift = 0
            # Register boolean that records if the particles are sorted or not
            self.sorted = False


    def send_particles_to_gpu( self ):
        """
        Copy the particles to the GPU.
        Particle arrays of self now point to the GPU arrays.
        """
        if self.use_cuda:
            # Send positions, velocities, inverse gamma and weights
            # to the GPU (CUDA)
            self.x = cuda.to_device(self.x)
            self.y = cuda.to_device(self.y)
            self.z = cuda.to_device(self.z)
            self.ux = cuda.to_device(self.ux)
            self.uy = cuda.to_device(self.uy)
            self.uz = cuda.to_device(self.uz)
            self.inv_gamma = cuda.to_device(self.inv_gamma)
            self.w = cuda.to_device(self.w)

            # Copy arrays on the GPU for the field
            # gathering and the particle push
            self.Ex = cuda.to_device(self.Ex)
            self.Ey = cuda.to_device(self.Ey)
            self.Ez = cuda.to_device(self.Ez)
            self.Bx = cuda.to_device(self.Bx)
            self.By = cuda.to_device(self.By)
            self.Bz = cuda.to_device(self.Bz)

            # Copy arrays on the GPU for the sorting
            self.cell_idx = cuda.to_device(self.cell_idx)
            self.sorted_idx = cuda.to_device(self.sorted_idx)
            self.prefix_sum = cuda.to_device(self.prefix_sum)
            self.sorting_buffer = cuda.to_device(self.sorting_buffer)
            if self.n_integer_quantities > 0:
                self.int_sorting_buffer = cuda.to_device(self.int_sorting_buffer)

            # Copy particle tracker data
            if self.tracker is not None:
                self.tracker.send_to_gpu()
            # Copy the ionization data
            if self.ionizer is not None:
                self.ionizer.send_to_gpu()

    def receive_particles_from_gpu( self ):
        """
        Receive the particles from the GPU.
        Particle arrays are accessible by the CPU again.
        """
        if self.use_cuda:
            # Copy the positions, velocities, inverse gamma and weights
            # to the GPU (CUDA)
            self.x = self.x.copy_to_host()
            self.y = self.y.copy_to_host()
            self.z = self.z.copy_to_host()
            self.ux = self.ux.copy_to_host()
            self.uy = self.uy.copy_to_host()
            self.uz = self.uz.copy_to_host()
            self.inv_gamma = self.inv_gamma.copy_to_host()
            self.w = self.w.copy_to_host()

            # Copy arrays on the CPU for the field
            # gathering and the particle push
            self.Ex = self.Ex.copy_to_host()
            self.Ey = self.Ey.copy_to_host()
            self.Ez = self.Ez.copy_to_host()
            self.Bx = self.Bx.copy_to_host()
            self.By = self.By.copy_to_host()
            self.Bz = self.Bz.copy_to_host()

            # Copy arrays on the CPU
            # that represent the sorting arrays
            self.cell_idx = self.cell_idx.copy_to_host()
            self.sorted_idx = self.sorted_idx.copy_to_host()
            self.prefix_sum = self.prefix_sum.copy_to_host()
            self.sorting_buffer = self.sorting_buffer.copy_to_host()
            if self.n_integer_quantities > 0:
                self.int_sorting_buffer = self.int_sorting_buffer.copy_to_host()

            # Copy particle tracker data
            if self.tracker is not None:
                self.tracker.receive_from_gpu()
            # Copy the ionization data
            if self.ionizer is not None:
                self.ionizer.receive_from_gpu()

    def generate_continuously_injected_particles( self, time ):
        """
        Generate particles at the right end of the simulation boundary.
        (Typically, in the presence of a moving window.)

        Note that the `ContinuousInjector` object keeps track of the
        positions and number of macroparticles to be injected.
        """
        # This function should only be called if continuous injection is activated
        assert self.continuous_injection == True

        # Have the continuous injector generate the new particles
        Ntot, x, y, z, ux, uy, uz, inv_gamma, w = \
                            self.injector.generate_particles( time )

        # Convert them to a particle buffer
        # - Float buffer
        float_buffer = np.empty((self.n_float_quantities,Ntot),dtype=np.float64)
        float_buffer[0,:] = x
        float_buffer[1,:] = y
        float_buffer[2,:] = z
        float_buffer[3,:] = ux
        float_buffer[4,:] = uy
        float_buffer[5,:] = uz
        float_buffer[6,:] = inv_gamma
        float_buffer[7,:] = w
        if self.ionizer is not None:
            # All new particles start at the default ionization level
            float_buffer[8,:] = w * self.ionizer.level_start
        # - Integer buffer
        uint_buffer = np.empty((self.n_integer_quantities,Ntot),dtype=np.uint64)
        i_int = 0
        if self.tracker is not None:
            uint_buffer[i_int,:] = self.tracker.generate_new_ids( Ntot )
            i_int += 1
        if self.ionizer is not None:
            # All new particles start at the default ionization level
            uint_buffer[i_int,:] = self.ionizer.level_start

        return( float_buffer, uint_buffer )


    def track( self, comm ):
        """
        Activate particle tracking for the current species
        (i.e. allocates an array of unique IDs for each macroparticle;
        these IDs are written in the openPMD file)

        Parameters
        ----------
        comm: an fbpic.BoundaryCommunicator object
            Contains information about the number of processors
        """
        self.tracker = ParticleTracker( comm.size, comm.rank, self.Ntot )
        # Update the number of integer quantities
        self.n_integer_quantities += 1
        # Allocate the integer sorting buffer if needed
        if hasattr( self, 'int_sorting_buffer' ) is False and self.use_cuda:
            self.int_sorting_buffer = np.empty( self.Ntot, dtype=np.uint64 )

    def activate_compton( self, target_species, laser_energy, laser_wavelength,
        laser_waist, laser_ctau, laser_initial_z0, ratio_w_electron_photon=1,
        boost=None ):
        """
        Activate Compton scattering.

        This considers a counterpropagating Gaussian laser pulse (which is not
        represented on the grid, for compatibility with the boosted-frame,
        but is instead assumed to propagate rigidly along the z axis).
        Interaction between this laser and the current species results
        in the generation of photons, according to the Klein-Nishina formula.

        See the docstring of the class `ComptonScatterer` for more information
        on the physical model used, and its domain of validity.

        The API of this function is not stable, and may change in the future.

        Parameters:
        -----------
        target_species: a `Particles` object
            The photons species, to which new macroparticles will be added.

        laser_energy: float (in Joules)
            The energy of the counterpropagating laser pulse (in the lab frame)

        laser_wavelength: float (in meters)
            The wavelength of the laser pulse (in the lab frame)

        laser_waist, laser_ctau: floats (in meters)
            The waist and duration of the laser pulse (in the lab frame)
            Both defined as the distance, from the laser peak, where
            the *field* envelope reaches 1/e of its peak value.

        laser_initial_z0: float (in meters)
            The initial position of the laser pulse (in the lab frame)

        ratio_w_electron_photon: float
            The ratio of the weight of an electron macroparticle to the
            weight of the photon macroparticles that it will emit.
            Increasing this ratio increases the number of photon macroparticles
            that will be emitted and therefore improves statistics.
        """
        self.compton_scatterer = ComptonScatterer(
            self, target_species, laser_energy, laser_wavelength,
            laser_waist, laser_ctau, laser_initial_z0,
            ratio_w_electron_photon, boost )


    def make_ionizable(self, element, target_species,
                       level_start=0, level_max=None):
        """
        Make this species ionizable.

        The implemented ionization model is the **ADK model**
        (using the **instantaneous** electric field, i.e. **without** averaging
        over the laser period).

        The expression of the ionization rate can be found in
        `Chen, JCP 236 (2013), equation 2
        <https://www.sciencedirect.com/science/article/pii/S0021999112007097>`_.

        Note that the implementation in FBPIC evaluates this ionization rate
        *in the reference frame of each macroparticle*, and is thus valid
        in lab-frame simulations as well as boosted-frame simulation.

        Parameters
        ----------
        element: string
            The atomic symbol of the considered ionizable species
            (e.g. 'He', 'N' ;  do not use 'Helium' or 'Nitrogen')

        target_species: a `Particles` object, or a dictionary of `Particles`
            Stores the electron macroparticles that are created in
            the ionization process. If a single `Particles` object is passed, 
            then electrons from all ionization levels are stored into this 
            object. If a dictionary is passed, then its keys should be integers
            (corresponding to the ionizable levels of `element`, starting
            at `level_start`), and its values should be `Particles` objects.
            In this case, the electrons from each distinct ionizable level
            will be stored into these separate objects. Note that using
            separate objects will typically require longer computing time.

        level_start: int
            The ionization level at which the macroparticles are initially
            (e.g. 0 for initially neutral atoms)

        level_max: int, optional
            If not None, defines the maximum ionization level that
            macroparticles can reach. Should not exceed the physical
            limit for the chosen element.
        """
        # Initialize the ionizer module
        self.ionizer = Ionizer( element, self, target_species,
                                level_start, level_max=level_max )
        # Set charge to the elementary charge e (assumed by deposition kernel,
        # when using self.ionizer.w_times_level as the effective weight)
        self.q = e

        # Update the number of float and int arrays
        self.n_float_quantities += 1 # w_times_level
        self.n_integer_quantities += 1 # ionization_level
        # Allocate the integer sorting buffer if needed
        if hasattr( self, 'int_sorting_buffer' ) is False and self.use_cuda:
            self.int_sorting_buffer = np.empty( self.Ntot, dtype=np.uint64 )


    def handle_elementary_processes( self, t ):
        """
        Handle elementary processes for this species (e.g. ionization,
        Compton scattering) at simulation time t.
        """
        # Ionization
        if self.ionizer is not None:
            self.ionizer.handle_ionization( self )
        # Compton scattering
        if self.compton_scatterer is not None:
            self.compton_scatterer.handle_scattering( self, t )


    def rearrange_particle_arrays( self ):
        """
        Rearranges the particle data arrays to match with the sorted
        cell index array. The sorted index array is used to resort the
        arrays. A particle buffer is used to temporarily store
        the rearranged data.
        """
        # Get the threads per block and the blocks per grid
        dim_grid_1d, dim_block_1d = cuda_tpb_bpg_1d( self.Ntot )
        # Iterate over (float) particle attributes
        attr_list = [ (self,'x'), (self,'y'), (self,'z'), \
                        (self,'ux'), (self,'uy'), (self,'uz'), \
                        (self, 'w'), (self,'inv_gamma') ]
        if self.ionizer is not None:
            attr_list += [ (self.ionizer,'w_times_level') ]
        for attr in attr_list:
            # Get particle GPU array
            particle_array = getattr( attr[0], attr[1] )
            # Write particle data to particle buffer array while rearranging
            write_sorting_buffer[dim_grid_1d, dim_block_1d](
                self.sorted_idx, particle_array, self.sorting_buffer)
            # Assign the particle buffer to
            # the initial particle data array
            setattr( attr[0], attr[1], self.sorting_buffer)
            # Assign the old particle data array to the particle buffer
            self.sorting_buffer = particle_array
        # Iterate over (integer) particle attributes
        attr_list = [ ]
        if self.tracker is not None:
            attr_list += [ (self.tracker,'id') ]
        if self.ionizer is not None:
            attr_list += [ (self.ionizer,'ionization_level') ]
        for attr in attr_list:
            # Get particle GPU array
            particle_array = getattr( attr[0], attr[1] )
            # Write particle data to particle buffer array while rearranging
            write_sorting_buffer[dim_grid_1d, dim_block_1d](
                self.sorted_idx, particle_array, self.int_sorting_buffer)
            # Assign the particle buffer to
            # the initial particle data array
            setattr( attr[0], attr[1], self.int_sorting_buffer)
            # Assign the old particle data array to the particle buffer
            self.int_sorting_buffer = particle_array

    def push_p( self, t ) :
        """
        Advance the particles' momenta over one timestep, using the Vay pusher
        Reference : Vay, Physics of Plasmas 15, 056701 (2008)

        This assumes that the momenta (ux, uy, uz) are initially one
        half-timestep *behind* the positions (x, y, z), and it brings
        them one half-timestep *ahead* of the positions.

        Parameters
        ----------
        t: float
            The current simulation time
            (Useful for particles that are ballistic before a given plane)
        """
        # Skip push for neutral particles (e.g. photons)
        if self.q == 0:
            return
        # For particles that are ballistic before a plane,
        # get the current position of the plane
        if isinstance( self.injector, BallisticBeforePlane ):
            z_plane = self.injector.get_current_plane_position( t )
            if self.ionizer is not None:
                raise NotImplementedError('Ballistic injection before a plane '
                    'is not implemented for ionizable particles.')
        else:
            z_plane = None

        # GPU (CUDA) version
        if self.use_cuda:
            # Get the threads per block and the blocks per grid
            dim_grid_1d, dim_block_1d = cuda_tpb_bpg_1d( self.Ntot )
            # Call the CUDA Kernel for the particle push
            if self.ionizer is not None:
                # Ionizable species can have a charge that depends on the
                # macroparticle, and hence require a different function
                push_p_ioniz_gpu[dim_grid_1d, dim_block_1d](
                    self.ux, self.uy, self.uz, self.inv_gamma,
                    self.Ex, self.Ey, self.Ez,
                    self.Bx, self.By, self.Bz,
                    self.m, self.Ntot, self.dt, self.ionizer.ionization_level )
            elif z_plane is not None:
                # Particles that are ballistic before a plane also
                # require a different pusher
                push_p_after_plane_gpu[dim_grid_1d, dim_block_1d](
                    self.z, z_plane,
                    self.ux, self.uy, self.uz, self.inv_gamma,
                    self.Ex, self.Ey, self.Ez,
                    self.Bx, self.By, self.Bz,
                    self.q, self.m, self.Ntot, self.dt )
            else:
                # Standard pusher
                push_p_gpu[dim_grid_1d, dim_block_1d](
                    self.ux, self.uy, self.uz, self.inv_gamma,
                    self.Ex, self.Ey, self.Ez,
                    self.Bx, self.By, self.Bz,
                    self.q, self.m, self.Ntot, self.dt )

        # CPU version
        else:
            if self.ionizer is not None:
                # Ionizable species can have a charge that depends on the
                # macroparticle, and hence require a different function
                push_p_ioniz_numba(self.ux, self.uy, self.uz, self.inv_gamma,
                    self.Ex, self.Ey, self.Ez, self.Bx, self.By, self.Bz,
                    self.m, self.Ntot, self.dt, self.ionizer.ionization_level )
            elif z_plane is not None:
                # Particles that are ballistic before a plane also
                # require a different pusher
                push_p_after_plane_numba(
                    self.z, z_plane,
                    self.ux, self.uy, self.uz, self.inv_gamma,
                    self.Ex, self.Ey, self.Ez,
                    self.Bx, self.By, self.Bz,
                    self.q, self.m, self.Ntot, self.dt )
            else:
                # Standard pusher
                push_p_numba(self.ux, self.uy, self.uz, self.inv_gamma,
                    self.Ex, self.Ey, self.Ez, self.Bx, self.By, self.Bz,
                    self.q, self.m, self.Ntot, self.dt )


    def push_x( self, dt, x_push=1., y_push=1., z_push=1. ) :
        """
        Advance the particles' positions over `dt` using the current
        momenta (ux, uy, uz).

        Parameters:
        -----------
        dt: float, seconds
            The timestep that should be used for the push
            (This can be typically be half of the simulation timestep)

        x_push, y_push, z_push: float, dimensionless
            Multiplying coefficient for the momenta in x, y and z
            e.g. if x_push=1., the particles are pushed forward in x
                 if x_push=-1., the particles are pushed backward in x
        """
        # GPU (CUDA) version
        if self.use_cuda:
            # Get the threads per block and the blocks per grid
            dim_grid_1d, dim_block_1d = cuda_tpb_bpg_1d( self.Ntot )
            # Call the CUDA Kernel for push in x
            push_x_gpu[dim_grid_1d, dim_block_1d](
                self.x, self.y, self.z,
                self.ux, self.uy, self.uz,
                self.inv_gamma, dt, x_push, y_push, z_push )
            # The particle array is unsorted after the push in x
            self.sorted = False
        # CPU version
        else:
            push_x_numba( self.x, self.y, self.z,
                self.ux, self.uy, self.uz,
                self.inv_gamma, self.Ntot,
                dt, x_push, y_push, z_push )

    def gather( self, grid ) :
        """
        Gather the fields onto the macroparticles

        This assumes that the particle positions are currently at
        the same timestep as the field that is to be gathered.

        Parameter
        ----------
        grid : a list of InterpolationGrid objects
             (one InterpolationGrid object per azimuthal mode)
             Contains the field values on the interpolation grid
        """
        # Skip gathering for neutral particles (e.g. photons)
        if self.q == 0:
            return

        # Number of modes
        Nm = len(grid)

        # GPU (CUDA) version
        if self.use_cuda:
            # Get the threads per block and the blocks per grid
            dim_grid_1d, dim_block_1d = cuda_tpb_bpg_1d( self.Ntot, TPB=64 )
            # Call the CUDA Kernel for the gathering of E and B Fields
            if self.particle_shape == 'linear':
                if Nm == 2:
                    # Optimized version for 2 modes
                    gather_field_gpu_linear[dim_grid_1d, dim_block_1d](
                         self.x, self.y, self.z,
                         grid[0].invdz, grid[0].zmin, grid[0].Nz,
                         grid[0].invdr, grid[0].rmin, grid[0].Nr,
                         grid[0].Er, grid[0].Et, grid[0].Ez,
                         grid[1].Er, grid[1].Et, grid[1].Ez,
                         grid[0].Br, grid[0].Bt, grid[0].Bz,
                         grid[1].Br, grid[1].Bt, grid[1].Bz,
                         self.Ex, self.Ey, self.Ez,
                         self.Bx, self.By, self.Bz)
                else:
                    # Generic version for arbitrary number of modes
                    erase_eb_cuda[dim_grid_1d, dim_block_1d](
                                    self.Ex, self.Ey, self.Ez,
                                    self.Bx, self.By, self.Bz, self.Ntot )
                    for m in range(Nm):
                        gather_field_gpu_linear_one_mode[
                            dim_grid_1d, dim_block_1d](
                            self.x, self.y, self.z,
                            grid[m].invdz, grid[m].zmin, grid[m].Nz,
                            grid[m].invdr, grid[m].rmin, grid[m].Nr,
                            grid[m].Er, grid[m].Et, grid[m].Ez,
                            grid[m].Br, grid[m].Bt, grid[m].Bz, m,
                            self.Ex, self.Ey, self.Ez,
                            self.Bx, self.By, self.Bz)
            elif self.particle_shape == 'cubic':
                if Nm == 2:
                    # Optimized version for 2 modes
                    gather_field_gpu_cubic[dim_grid_1d, dim_block_1d](
                         self.x, self.y, self.z,
                         grid[0].invdz, grid[0].zmin, grid[0].Nz,
                         grid[0].invdr, grid[0].rmin, grid[0].Nr,
                         grid[0].Er, grid[0].Et, grid[0].Ez,
                         grid[1].Er, grid[1].Et, grid[1].Ez,
                         grid[0].Br, grid[0].Bt, grid[0].Bz,
                         grid[1].Br, grid[1].Bt, grid[1].Bz,
                         self.Ex, self.Ey, self.Ez,
                         self.Bx, self.By, self.Bz)
                else:
                    # Generic version for arbitrary number of modes
                    erase_eb_cuda[dim_grid_1d, dim_block_1d](
                                    self.Ex, self.Ey, self.Ez,
                                    self.Bx, self.By, self.Bz, self.Ntot )
                    for m in range(Nm):
                        gather_field_gpu_cubic_one_mode[
                            dim_grid_1d, dim_block_1d](
                            self.x, self.y, self.z,
                            grid[m].invdz, grid[m].zmin, grid[m].Nz,
                            grid[m].invdr, grid[m].rmin, grid[m].Nr,
                            grid[m].Er, grid[m].Et, grid[m].Ez,
                            grid[m].Br, grid[m].Bt, grid[m].Bz, m,
                            self.Ex, self.Ey, self.Ez,
                            self.Bx, self.By, self.Bz)
            else:
                raise ValueError("`particle_shape` should be either \
                                  'linear' or 'cubic' \
                                   but is `%s`" % self.particle_shape)
        # CPU version
        else:
            if self.particle_shape == 'linear':
                if Nm == 2:
                    # Optimized version for 2 modes
                    gather_field_numba_linear(
                        self.x, self.y, self.z,
                        grid[0].invdz, grid[0].zmin, grid[0].Nz,
                        grid[0].invdr, grid[0].rmin, grid[0].Nr,
                        grid[0].Er, grid[0].Et, grid[0].Ez,
                        grid[1].Er, grid[1].Et, grid[1].Ez,
                        grid[0].Br, grid[0].Bt, grid[0].Bz,
                        grid[1].Br, grid[1].Bt, grid[1].Bz,
                        self.Ex, self.Ey, self.Ez,
                        self.Bx, self.By, self.Bz)
                else:
                    # Generic version for arbitrary number of modes
                    erase_eb_numba( self.Ex, self.Ey, self.Ez,
                                    self.Bx, self.By, self.Bz, self.Ntot )
                    for m in range(Nm):
                        gather_field_numba_linear_one_mode(
                            self.x, self.y, self.z,
                            grid[m].invdz, grid[m].zmin, grid[m].Nz,
                            grid[m].invdr, grid[m].rmin, grid[m].Nr,
                            grid[m].Er, grid[m].Et, grid[m].Ez,
                            grid[m].Br, grid[m].Bt, grid[m].Bz, m,
                            self.Ex, self.Ey, self.Ez,
                            self.Bx, self.By, self.Bz
                        )
            elif self.particle_shape == 'cubic':
                # Divide particles into chunks (each chunk is handled by a
                # different thread) and return the indices that bound chunks
                ptcl_chunk_indices = get_chunk_indices(self.Ntot, nthreads)
                if Nm == 2:
                    # Optimized version for 2 modes
                    gather_field_numba_cubic(
                        self.x, self.y, self.z,
                        grid[0].invdz, grid[0].zmin, grid[0].Nz,
                        grid[0].invdr, grid[0].rmin, grid[0].Nr,
                        grid[0].Er, grid[0].Et, grid[0].Ez,
                        grid[1].Er, grid[1].Et, grid[1].Ez,
                        grid[0].Br, grid[0].Bt, grid[0].Bz,
                        grid[1].Br, grid[1].Bt, grid[1].Bz,
                        self.Ex, self.Ey, self.Ez,
                        self.Bx, self.By, self.Bz,
                        nthreads, ptcl_chunk_indices )
                else:
                    # Generic version for arbitrary number of modes
                    erase_eb_numba( self.Ex, self.Ey, self.Ez,
                                    self.Bx, self.By, self.Bz, self.Ntot )
                    for m in range(Nm):
                        gather_field_numba_cubic_one_mode(
                            self.x, self.y, self.z,
                            grid[m].invdz, grid[m].zmin, grid[m].Nz,
                            grid[m].invdr, grid[m].rmin, grid[m].Nr,
                            grid[m].Er, grid[m].Et, grid[m].Ez,
                            grid[m].Br, grid[m].Bt, grid[m].Bz, m,
                            self.Ex, self.Ey, self.Ez,
                            self.Bx, self.By, self.Bz,
                            nthreads, ptcl_chunk_indices )
            else:
                raise ValueError("`particle_shape` should be either \
                                  'linear' or 'cubic' \
                                   but is `%s`" % self.particle_shape)

    def deposit( self, fld, fieldtype ) :
        """
        Deposit the particles charge or current onto the grid

        This assumes that the particle positions (and momenta in the case of J)
        are currently at the same timestep as the field that is to be deposited

        Parameter
        ----------
        fld : a Field object
             Contains the list of InterpolationGrid objects with
             the field values as well as the prefix sum.

        fieldtype : string
             Indicates which field to deposit
             Either 'J' or 'rho'
        """
        # Skip deposition for neutral particles (e.g. photons)
        if self.q == 0:
            return

        # Shortcuts and safe-guards
        grid = fld.interp
        assert fieldtype in ['rho', 'J']
        assert self.particle_shape in ['linear', 'cubic']

        # When running on GPU: first sort the arrays of particles
        if self.use_cuda:
            # Sort the particles
            if not self.sorted:
                self.sort_particles(fld=fld)
                # The particles are now sorted and rearranged
                self.sorted = True

        # For ionizable atoms: set the effective weight to the weight
        # times the ionization level (on GPU, this needs to be done *after*
        # sorting, otherwise `weight` is not equal to the corresponding array)
        if self.ionizer is not None:
            weight = self.ionizer.w_times_level
        else:
            weight = self.w

        # GPU (CUDA) version
        if self.use_cuda:
            # Get the threads per block and the blocks per grid
<<<<<<< HEAD
            dim_grid_2d, dim_block_2d = cuda_tpb_bpg_2d(
                grid[0].Nz, grid[0].Nr, TPBx=8, TPBy=8 )
=======
            dim_grid_2d_flat, dim_block_2d_flat = \
                cuda_tpb_bpg_1d( self.prefix_sum.shape[0], TPB=64 )

>>>>>>> 6f78574b
            # Call the CUDA Kernel for the deposition of rho or J
            Nm = len( grid )
            # Rho
            if fieldtype == 'rho':
                if self.particle_shape == 'linear':
<<<<<<< HEAD
                    deposit_rho_gpu_linear[dim_grid_2d, dim_block_2d](
                        self.x, self.y, self.z, weight, self.q,
                        grid[0].invdz, grid[0].zmin, grid[0].Nz,
                        grid[0].invdr, grid[0].rmin, grid[0].Nr,
                        grid[0].rho, grid[1].rho,
                        self.cell_idx, self.prefix_sum)
                elif self.particle_shape == 'cubic':
                    deposit_rho_gpu_cubic[dim_grid_2d, dim_block_2d](
                        self.x, self.y, self.z, weight, self.q,
                        grid[0].invdz, grid[0].zmin, grid[0].Nz,
                        grid[0].invdr, grid[0].rmin, grid[0].Nr,
                        grid[0].rho, grid[1].rho,
                        self.cell_idx, self.prefix_sum)
                else:
                    raise ValueError("`particle_shape` should be either \
                                      'linear' or 'cubic' \
                                       but is `%s`" % self.particle_shape)
=======
                    if Nm == 2:
                        deposit_rho_gpu_linear[
                            dim_grid_2d_flat, dim_block_2d_flat](
                            self.x, self.y, self.z, weight, self.q,
                            grid[0].invdz, grid[0].zmin, grid[0].Nz,
                            grid[0].invdr, grid[0].rmin, grid[0].Nr,
                            grid[0].rho, grid[1].rho,
                            self.cell_idx, self.prefix_sum)
                    else:
                        for m in range(Nm):
                            deposit_rho_gpu_linear_one_mode[
                                dim_grid_2d_flat, dim_block_2d_flat](
                                self.x, self.y, self.z, weight, self.q,
                                grid[m].invdz, grid[m].zmin, grid[m].Nz,
                                grid[m].invdr, grid[m].rmin, grid[m].Nr,
                                grid[m].rho, m,
                                self.cell_idx, self.prefix_sum)
                elif self.particle_shape == 'cubic':
                    if Nm == 2:
                        deposit_rho_gpu_cubic[
                            dim_grid_2d_flat, dim_block_2d_flat](
                            self.x, self.y, self.z, weight, self.q,
                            grid[0].invdz, grid[0].zmin, grid[0].Nz,
                            grid[0].invdr, grid[0].rmin, grid[0].Nr,
                            grid[0].rho, grid[1].rho,
                            self.cell_idx, self.prefix_sum)
                    else:
                        for m in range(Nm):
                            deposit_rho_gpu_cubic_one_mode[
                                dim_grid_2d_flat, dim_block_2d_flat](
                                self.x, self.y, self.z, weight, self.q,
                                grid[m].invdz, grid[m].zmin, grid[m].Nz,
                                grid[m].invdr, grid[m].rmin, grid[m].Nr,
                                grid[m].rho, m,
                                self.cell_idx, self.prefix_sum)
>>>>>>> 6f78574b
            # J
            elif fieldtype == 'J':
                # Deposit J in each of four directions
                if self.particle_shape == 'linear':
<<<<<<< HEAD
                    deposit_J_gpu_linear[dim_grid_2d, dim_block_2d](
                        self.x, self.y, self.z, weight, self.q,
                        self.ux, self.uy, self.uz, self.inv_gamma,
                        grid[0].invdz, grid[0].zmin, grid[0].Nz,
                        grid[0].invdr, grid[0].rmin, grid[0].Nr,
                        grid[0].Jr, grid[1].Jr,
                        grid[0].Jt, grid[1].Jt,
                        grid[0].Jz, grid[1].Jz,
                        self.cell_idx, self.prefix_sum)
                elif self.particle_shape == 'cubic':
                    deposit_J_gpu_cubic[dim_grid_2d, dim_block_2d](
                        self.x, self.y, self.z, weight, self.q,
                        self.ux, self.uy, self.uz, self.inv_gamma,
                        grid[0].invdz, grid[0].zmin, grid[0].Nz,
                        grid[0].invdr, grid[0].rmin, grid[0].Nr,
                        grid[0].Jr, grid[1].Jr,
                        grid[0].Jt, grid[1].Jt,
                        grid[0].Jz, grid[1].Jz,
                        self.cell_idx, self.prefix_sum)
                else:
                    raise ValueError("`particle_shape` should be either \
                                      'linear' or 'cubic' \
                                       but is `%s`" % self.particle_shape)
            else:
                raise ValueError("`fieldtype` should be either 'J' or \
                                  'rho', but is `%s`" % fieldtype)
=======
                    if Nm == 2:
                        deposit_J_gpu_linear[
                            dim_grid_2d_flat, dim_block_2d_flat](
                            self.x, self.y, self.z, weight, self.q,
                            self.ux, self.uy, self.uz, self.inv_gamma,
                            grid[0].invdz, grid[0].zmin, grid[0].Nz,
                            grid[0].invdr, grid[0].rmin, grid[0].Nr,
                            grid[0].Jr, grid[1].Jr,
                            grid[0].Jt, grid[1].Jt,
                            grid[0].Jz, grid[1].Jz,
                            self.cell_idx, self.prefix_sum)
                    else:
                        for m in range(Nm):
                            deposit_J_gpu_linear_one_mode[
                                dim_grid_2d_flat, dim_block_2d_flat](
                                self.x, self.y, self.z, weight, self.q,
                                self.ux, self.uy, self.uz, self.inv_gamma,
                                grid[m].invdz, grid[m].zmin, grid[m].Nz,
                                grid[m].invdr, grid[m].rmin, grid[m].Nr,
                                grid[m].Jr, grid[m].Jt, grid[m].Jz, m,
                                self.cell_idx, self.prefix_sum)
                elif self.particle_shape == 'cubic':
                    if Nm == 2:
                        deposit_J_gpu_cubic[
                            dim_grid_2d_flat, dim_block_2d_flat](
                            self.x, self.y, self.z, weight, self.q,
                            self.ux, self.uy, self.uz, self.inv_gamma,
                            grid[0].invdz, grid[0].zmin, grid[0].Nz,
                            grid[0].invdr, grid[0].rmin, grid[0].Nr,
                            grid[0].Jr, grid[1].Jr,
                            grid[0].Jt, grid[1].Jt,
                            grid[0].Jz, grid[1].Jz,
                            self.cell_idx, self.prefix_sum)
                    else:
                        for m in range(Nm):
                            deposit_J_gpu_cubic_one_mode[
                                dim_grid_2d_flat, dim_block_2d_flat](
                                self.x, self.y, self.z, weight, self.q,
                                self.ux, self.uy, self.uz, self.inv_gamma,
                                grid[m].invdz, grid[m].zmin, grid[m].Nz,
                                grid[m].invdr, grid[m].rmin, grid[m].Nr,
                                grid[m].Jr, grid[m].Jt, grid[m].Jz, m,
                                self.cell_idx, self.prefix_sum)
>>>>>>> 6f78574b

        # CPU version
        else:
            # Divide particles in chunks (each chunk is handled by a different
            # thread) and register the indices that bound each chunks
            ptcl_chunk_indices = get_chunk_indices(self.Ntot, nthreads)

            # Multithreading functions for the deposition of rho or J
            # for Mode 0 and 1 only.
            if fieldtype == 'rho':
                # Deposit rho using CPU threading
                if self.particle_shape == 'linear':
                    deposit_rho_numba_linear(
                        self.x, self.y, self.z, weight, self.q,
                        grid[0].invdz, grid[0].zmin, grid[0].Nz,
                        grid[0].invdr, grid[0].rmin, grid[0].Nr,
                        fld.rho_global, fld.Nm,
                        nthreads, ptcl_chunk_indices )
                elif self.particle_shape == 'cubic':
                    deposit_rho_numba_cubic(
                        self.x, self.y, self.z, weight, self.q,
                        grid[0].invdz, grid[0].zmin, grid[0].Nz,
                        grid[0].invdr, grid[0].rmin, grid[0].Nr,
                        fld.rho_global, fld.Nm,
                        nthreads, ptcl_chunk_indices )

            elif fieldtype == 'J':
                # Deposit J using CPU threading
                if self.particle_shape == 'linear':
                    deposit_J_numba_linear(
                        self.x, self.y, self.z, weight, self.q,
                        self.ux, self.uy, self.uz, self.inv_gamma,
                        grid[0].invdz, grid[0].zmin, grid[0].Nz,
                        grid[0].invdr, grid[0].rmin, grid[0].Nr,
                        fld.Jr_global, fld.Jt_global, fld.Jz_global, fld.Nm,
                        nthreads, ptcl_chunk_indices )
                elif self.particle_shape == 'cubic':
                    deposit_J_numba_cubic(
                        self.x, self.y, self.z, weight, self.q,
                        self.ux, self.uy, self.uz, self.inv_gamma,
                        grid[0].invdz, grid[0].zmin, grid[0].Nz,
                        grid[0].invdr, grid[0].rmin, grid[0].Nr,
                        fld.Jr_global, fld.Jt_global, fld.Jz_global, fld.Nm,
                        nthreads, ptcl_chunk_indices )


    def sort_particles(self, fld):
        """
        Sort the particles by performing the following steps:
        1. Get fied cell index
        2. Sort field cell index
        3. Parallel prefix sum
        4. Rearrange particle arrays

        Parameter
        ----------
        fld : a Field object
             Contains the list of InterpolationGrid objects with
             the field values as well as the prefix sum.
        """
        # Shortcut for interpolation grids
        grid = fld.interp
        # Get the threads per block and the blocks per grid
        dim_grid_1d, dim_block_1d = cuda_tpb_bpg_1d( self.Ntot )
        dim_grid_2d_flat, dim_block_2d_flat = \
                cuda_tpb_bpg_1d( self.prefix_sum.shape[0] )

        # ------------------------
        # Sorting of the particles
        # ------------------------
        # Get the cell index of each particle
        # (defined by iz_lower and ir_lower)
        get_cell_idx_per_particle[dim_grid_1d, dim_block_1d](
            self.cell_idx,
            self.sorted_idx,
            self.x, self.y, self.z,
            grid[0].invdz, grid[0].zmin, grid[0].Nz,
            grid[0].invdr, grid[0].rmin, grid[0].Nr)
        # Sort the cell index array and modify the sorted_idx array
        # accordingly. The value of the sorted_idx array corresponds
        # to the index of the sorted particle in the other particle
        # arrays.
        sort_particles_per_cell(self.cell_idx, self.sorted_idx)
        # Reset the old prefix sum
        self.prefix_sum_shift = 0
        prefill_prefix_sum[dim_grid_2d_flat, dim_block_2d_flat](
            self.cell_idx, self.prefix_sum, self.Ntot )
        # Perform the inclusive parallel prefix sum
        incl_prefix_sum[dim_grid_1d, dim_block_1d](
            self.cell_idx, self.prefix_sum)
        # Rearrange the particle arrays
        self.rearrange_particle_arrays()<|MERGE_RESOLUTION|>--- conflicted
+++ resolved
@@ -31,7 +31,7 @@
 from fbpic.utils.cuda import cuda_installed
 if cuda_installed:
     # Load the CUDA methods
-    from fbpic.utils.cuda import cuda, cuda_tpb_bpg_1d
+    from fbpic.utils.cuda import cuda, cuda_tpb_bpg_1d, cuda_tpb_bpg_2d
     from .push.cuda_methods import push_p_gpu, push_p_ioniz_gpu, \
                                 push_p_after_plane_gpu, push_x_gpu
     from .deposition.cuda_methods import deposit_rho_gpu_linear, \
@@ -436,8 +436,8 @@
 
         target_species: a `Particles` object, or a dictionary of `Particles`
             Stores the electron macroparticles that are created in
-            the ionization process. If a single `Particles` object is passed, 
-            then electrons from all ionization levels are stored into this 
+            the ionization process. If a single `Particles` object is passed,
+            then electrons from all ionization levels are stored into this
             object. If a dictionary is passed, then its keys should be integers
             (corresponding to the ionizable levels of `element`, starting
             at `level_start`), and its values should be `Particles` objects.
@@ -837,41 +837,16 @@
         # GPU (CUDA) version
         if self.use_cuda:
             # Get the threads per block and the blocks per grid
-<<<<<<< HEAD
             dim_grid_2d, dim_block_2d = cuda_tpb_bpg_2d(
-                grid[0].Nz, grid[0].Nr, TPBx=8, TPBy=8 )
-=======
-            dim_grid_2d_flat, dim_block_2d_flat = \
-                cuda_tpb_bpg_1d( self.prefix_sum.shape[0], TPB=64 )
-
->>>>>>> 6f78574b
+                grid[0].Nz, grid[0].Nr+1, TPBx=8, TPBy=8 )
             # Call the CUDA Kernel for the deposition of rho or J
             Nm = len( grid )
             # Rho
             if fieldtype == 'rho':
                 if self.particle_shape == 'linear':
-<<<<<<< HEAD
-                    deposit_rho_gpu_linear[dim_grid_2d, dim_block_2d](
-                        self.x, self.y, self.z, weight, self.q,
-                        grid[0].invdz, grid[0].zmin, grid[0].Nz,
-                        grid[0].invdr, grid[0].rmin, grid[0].Nr,
-                        grid[0].rho, grid[1].rho,
-                        self.cell_idx, self.prefix_sum)
-                elif self.particle_shape == 'cubic':
-                    deposit_rho_gpu_cubic[dim_grid_2d, dim_block_2d](
-                        self.x, self.y, self.z, weight, self.q,
-                        grid[0].invdz, grid[0].zmin, grid[0].Nz,
-                        grid[0].invdr, grid[0].rmin, grid[0].Nr,
-                        grid[0].rho, grid[1].rho,
-                        self.cell_idx, self.prefix_sum)
-                else:
-                    raise ValueError("`particle_shape` should be either \
-                                      'linear' or 'cubic' \
-                                       but is `%s`" % self.particle_shape)
-=======
                     if Nm == 2:
                         deposit_rho_gpu_linear[
-                            dim_grid_2d_flat, dim_block_2d_flat](
+                            dim_grid_2d, dim_block_2d](
                             self.x, self.y, self.z, weight, self.q,
                             grid[0].invdz, grid[0].zmin, grid[0].Nz,
                             grid[0].invdr, grid[0].rmin, grid[0].Nr,
@@ -880,7 +855,7 @@
                     else:
                         for m in range(Nm):
                             deposit_rho_gpu_linear_one_mode[
-                                dim_grid_2d_flat, dim_block_2d_flat](
+                                dim_grid_2d, dim_block_2d](
                                 self.x, self.y, self.z, weight, self.q,
                                 grid[m].invdz, grid[m].zmin, grid[m].Nz,
                                 grid[m].invdr, grid[m].rmin, grid[m].Nr,
@@ -889,7 +864,7 @@
                 elif self.particle_shape == 'cubic':
                     if Nm == 2:
                         deposit_rho_gpu_cubic[
-                            dim_grid_2d_flat, dim_block_2d_flat](
+                            dim_grid_2d, dim_block_2d](
                             self.x, self.y, self.z, weight, self.q,
                             grid[0].invdz, grid[0].zmin, grid[0].Nz,
                             grid[0].invdr, grid[0].rmin, grid[0].Nr,
@@ -898,48 +873,19 @@
                     else:
                         for m in range(Nm):
                             deposit_rho_gpu_cubic_one_mode[
-                                dim_grid_2d_flat, dim_block_2d_flat](
+                                dim_grid_2d, dim_block_2d](
                                 self.x, self.y, self.z, weight, self.q,
                                 grid[m].invdz, grid[m].zmin, grid[m].Nz,
                                 grid[m].invdr, grid[m].rmin, grid[m].Nr,
                                 grid[m].rho, m,
                                 self.cell_idx, self.prefix_sum)
->>>>>>> 6f78574b
             # J
             elif fieldtype == 'J':
                 # Deposit J in each of four directions
                 if self.particle_shape == 'linear':
-<<<<<<< HEAD
-                    deposit_J_gpu_linear[dim_grid_2d, dim_block_2d](
-                        self.x, self.y, self.z, weight, self.q,
-                        self.ux, self.uy, self.uz, self.inv_gamma,
-                        grid[0].invdz, grid[0].zmin, grid[0].Nz,
-                        grid[0].invdr, grid[0].rmin, grid[0].Nr,
-                        grid[0].Jr, grid[1].Jr,
-                        grid[0].Jt, grid[1].Jt,
-                        grid[0].Jz, grid[1].Jz,
-                        self.cell_idx, self.prefix_sum)
-                elif self.particle_shape == 'cubic':
-                    deposit_J_gpu_cubic[dim_grid_2d, dim_block_2d](
-                        self.x, self.y, self.z, weight, self.q,
-                        self.ux, self.uy, self.uz, self.inv_gamma,
-                        grid[0].invdz, grid[0].zmin, grid[0].Nz,
-                        grid[0].invdr, grid[0].rmin, grid[0].Nr,
-                        grid[0].Jr, grid[1].Jr,
-                        grid[0].Jt, grid[1].Jt,
-                        grid[0].Jz, grid[1].Jz,
-                        self.cell_idx, self.prefix_sum)
-                else:
-                    raise ValueError("`particle_shape` should be either \
-                                      'linear' or 'cubic' \
-                                       but is `%s`" % self.particle_shape)
-            else:
-                raise ValueError("`fieldtype` should be either 'J' or \
-                                  'rho', but is `%s`" % fieldtype)
-=======
                     if Nm == 2:
                         deposit_J_gpu_linear[
-                            dim_grid_2d_flat, dim_block_2d_flat](
+                            dim_grid_2d, dim_block_2d](
                             self.x, self.y, self.z, weight, self.q,
                             self.ux, self.uy, self.uz, self.inv_gamma,
                             grid[0].invdz, grid[0].zmin, grid[0].Nz,
@@ -951,7 +897,7 @@
                     else:
                         for m in range(Nm):
                             deposit_J_gpu_linear_one_mode[
-                                dim_grid_2d_flat, dim_block_2d_flat](
+                                dim_grid_2d, dim_block_2d](
                                 self.x, self.y, self.z, weight, self.q,
                                 self.ux, self.uy, self.uz, self.inv_gamma,
                                 grid[m].invdz, grid[m].zmin, grid[m].Nz,
@@ -961,7 +907,7 @@
                 elif self.particle_shape == 'cubic':
                     if Nm == 2:
                         deposit_J_gpu_cubic[
-                            dim_grid_2d_flat, dim_block_2d_flat](
+                            dim_grid_2d, dim_block_2d](
                             self.x, self.y, self.z, weight, self.q,
                             self.ux, self.uy, self.uz, self.inv_gamma,
                             grid[0].invdz, grid[0].zmin, grid[0].Nz,
@@ -973,14 +919,13 @@
                     else:
                         for m in range(Nm):
                             deposit_J_gpu_cubic_one_mode[
-                                dim_grid_2d_flat, dim_block_2d_flat](
+                                dim_grid_2d, dim_block_2d](
                                 self.x, self.y, self.z, weight, self.q,
                                 self.ux, self.uy, self.uz, self.inv_gamma,
                                 grid[m].invdz, grid[m].zmin, grid[m].Nz,
                                 grid[m].invdr, grid[m].rmin, grid[m].Nr,
                                 grid[m].Jr, grid[m].Jt, grid[m].Jz, m,
                                 self.cell_idx, self.prefix_sum)
->>>>>>> 6f78574b
 
         # CPU version
         else:
