--- conflicted
+++ resolved
@@ -337,15 +337,8 @@
         # Shortcuts
         ptcl = self.ptcl
         fld = self.fld
-<<<<<<< HEAD
         dt = self.dt
         # Sanity check
-        # (This is because the guard cells of rho are never exchanged.)
-        if self.comm.size > 1 and use_true_rho:
-            raise ValueError('use_true_rho cannot be used in multi-proc mode.')
-=======
-        # Add a few safeguards
->>>>>>> 567261cb
         if self.comm.size > 1 and correct_divE:
             raise ValueError('correct_divE cannot be used in multi-proc mode.')
         if self.comm.size > 1 and use_true_rho and correct_currents:
@@ -477,11 +470,8 @@
             self.deposit('rho_next', exchange=(use_true_rho is True))
             # Correct the currents (requires rho at t = (n+1) dt )
             if correct_currents:
-<<<<<<< HEAD
-                fld.correct_currents( self.current_corr_type )
-=======
-                fld.correct_currents( check_exchanges=(self.comm.size > 1) )
->>>>>>> 567261cb
+                fld.correct_currents( self.current_corr_type,
+                                    check_exchanges=(self.comm.size > 1) )
                 if self.comm.size > 1:
                     # Exchange the guard cells of corrected J between domains
                     # (If correct_currents is False, the exchange of J
