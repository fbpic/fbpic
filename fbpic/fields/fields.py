# Copyright 2016, FBPIC contributors
# Authors: Remi Lehe, Manuel Kirchen
# License: 3-Clause-BSD-LBNL
"""
This file is part of the Fourier-Bessel Particle-In-Cell code (FB-PIC)
It defines the structure and methods associated with the fields.
"""
import numpy as np
from scipy.constants import c, mu_0, epsilon_0
from .numba_methods import numba_push_eb_standard, numba_push_eb_comoving, \
    numba_correct_currents_curlfree_standard, \
    numba_correct_currents_crossdeposition_standard, \
    numba_correct_currents_curlfree_comoving, \
    numba_correct_currents_crossdeposition_comoving
from .spectral_transform import SpectralTransformer
from .utility_methods import get_filter_array, get_modified_k

# Check if CUDA is available, then import CUDA functions
from fbpic.utils.cuda import cuda_installed
if cuda_installed:
    from fbpic.utils.cuda import cuda_tpb_bpg_2d
    from .cuda_methods import cuda, \
    cuda_correct_currents_curlfree_standard, \
    cuda_correct_currents_crossdeposition_standard, \
    cuda_correct_currents_curlfree_comoving, \
    cuda_correct_currents_crossdeposition_comoving, \
    cuda_divide_scalar_by_volume, cuda_divide_vector_by_volume, \
    cuda_erase_scalar, cuda_erase_vector, \
    cuda_filter_scalar, cuda_filter_vector, \
    cuda_push_eb_standard, cuda_push_eb_comoving, cuda_push_rho

class Fields(object) :
    """
    Class that contains the fields data of the simulation

    Methods
    -------
    - push : Advances the fields over one timestep
    - interp2spect : Transforms the fields from the
           interpolation grid to the spectral grid
    - spect2interp : Transforms the fields from the
           spectral grid to the interpolation grid
    - correct_currents : Corrects the currents so that
           they satisfy the conservation equation
    - erase : sets the fields to zero on the interpolation grid
    - divide_by_volume : divide the fields by the cell volume

    Main attributes
    ----------
    All the following attributes are lists,
    with one element per azimuthal mode
    - interp : a list of InterpolationGrid objects
        Contains the field data on the interpolation grid
    - spect : a list of SpectralGrid objects
        Contains the field data on the spectral grid
    - trans : a list of SpectralTransformer objects
        Allows to transform back and forth between the
        interpolation and spectral grid
    - psatd : a list of PsatdCoeffs
        Contains the coefficients to solve the Maxwell equations
    """
    def __init__( self, Nz, zmax, Nr, rmax, Nm, dt, zmin=0.,
                  n_order=-1, v_comoving=None,
                  use_galilean=True, use_cuda=False ) :
        """
        Initialize the components of the Fields object

        Parameters
        ----------
        Nz : int
            The number of gridpoints in z

        zmin, zmax : float (zmin, optional)
            The initial position of the left and right
            edge of the box along z

        Nr : int
            The number of gridpoints in r

        rmax : float
            The position of the edge of the box along r

        Nm : int
            The number of azimuthal modes

        dt : float
            The timestep of the simulation, required for the
            coefficients of the psatd scheme

        v_comoving: float or None, optional
            If this variable is None, the standard PSATD is used (default).
            Otherwise, the current is assumed to be "comoving",
            i.e. constant with respect to (z - v_comoving * t).
            This can be done in two ways: either by
            - Using a PSATD scheme that takes this hypothesis into account
            - Solving the PSATD scheme in a Galilean frame

        use_galilean: bool, optional
            Determines which one of the two above schemes is used
            When use_galilean is true, the whole grid moves
            with a speed v_comoving

        n_order : int, optional
           The order of the stencil for the z derivatives
           Use -1 for infinite order
           Otherwise use a positive, even number. In this case
           the stencil extends up to n_order/2 cells on each side.

        use_cuda : bool, optional
            Wether to use the GPU or not
        """
        # Register the arguments inside the object
        self.Nz = Nz
        self.Nr = Nr
        self.rmax = rmax
        self.Nm = Nm
        self.dt = dt
        self.n_order = n_order
        self.v_comoving = v_comoving
        self.use_galilean = use_galilean

        # Define wether or not to use the GPU
        self.use_cuda = use_cuda
        if (self.use_cuda==True) and (cuda_installed==False) :
            print('*** Cuda not available for the fields.')
            print('*** Performing the field operations on the CPU.')
            self.use_cuda = False

        # Infer the values of the z and kz grid
        dz = (zmax-zmin)/Nz
        z = dz * ( np.arange( 0, Nz ) + 0.5 ) + zmin

        # Create the list of the transformers, which convert the fields
        # back and forth between the spatial and spectral grid
        # (one object per azimuthal mode)
        self.trans = []
        for m in range(Nm) :
            self.trans.append( SpectralTransformer(
                Nz, Nr, m, rmax, use_cuda=self.use_cuda ) )

        # Create the interpolation grid for each modes
        # (one grid per azimuthal mode)
        self.interp = [ ]
        for m in range(Nm) :
            # Extract the radial grid for mode m
            r = self.trans[m].dht0.get_r()
            # Create the object
            self.interp.append( InterpolationGrid( z, r, m,
                                        use_cuda=self.use_cuda ) )

        # Get the kz and (finite-order) modified kz arrays
        # (According to FFT conventions, the kz array starts with
        # positive frequencies and ends with negative frequency.)
        kz_true = 2*np.pi* np.fft.fftfreq( Nz, dz )
        kz_modified = get_modified_k( kz_true, n_order, dz )

        # Create the spectral grid for each mode, as well as
        # the psatd coefficients
        # (one grid per azimuthal mode)
        self.spect = [ ]
        self.psatd = [ ]
        for m in range(Nm) :
            # Extract the inhomogeneous spectral grid for mode m
            kr = 2*np.pi * self.trans[m].dht0.get_nu()
            # Create the object
            self.spect.append( SpectralGrid( kz_modified, kr, m,
                kz_true, self.interp[m].dz, self.interp[m].dr,
                use_cuda=self.use_cuda ) )
            self.psatd.append( PsatdCoeffs( self.spect[m].kz,
                                self.spect[m].kr, m, dt, Nz, Nr,
                                V=self.v_comoving,
                                use_galilean=self.use_galilean,
                                use_cuda=self.use_cuda ) )

        # Record flags that indicates whether, for the sources *in
        # spectral space*, the guard cells have been exchanged via MPI
        self.exchanged_source = \
            {'J': False, 'rho_prev': False, 'rho_new': False}

        # Initialize the needed prefix sum array for sorting
        if self.use_cuda:
            # Shift in the indices, induced by the moving window
            self.prefix_sum_shift = 0

    def send_fields_to_gpu( self ):
        """
        Copy the fields to the GPU.

        After this function is called, the array attributes of the
        interpolation and spectral grids point to GPU arrays
        """
        if self.use_cuda:
            for m in range(self.Nm) :
                self.interp[m].send_fields_to_gpu()
                self.spect[m].send_fields_to_gpu()

    def receive_fields_from_gpu( self ):
        """
        Receive the fields from the GPU.

        After this function is called, the array attributes of the
        interpolation and spectral grids are accessible by the CPU again.
        """
        if self.use_cuda:
            for m in range(self.Nm) :
                self.interp[m].receive_fields_from_gpu()
                self.spect[m].receive_fields_from_gpu()

    def push(self, use_true_rho=False, check_exchanges=False):
        """
        Push the different azimuthal modes over one timestep,
        in spectral space.

        Parameters
        ----------
        use_true_rho : bool, optional
            Whether to use the rho projected on the grid.
            If set to False, this will use div(E) and div(J)
            to evaluate rho and its time evolution.
            In the case use_true_rho==False, the rho projected
            on the grid is used only to correct the currents, and
            the simulation can be run without the neutralizing ions.
        check_exchanges: bool, optional
            Check whether the guard cells of the fields rho and J
            have been properly exchanged via MPI
        """
        if check_exchanges:
            # Ensure consistency: fields should be exchanged
            assert self.exchanged_source['J'] == True
            if use_true_rho:
                assert self.exchanged_source['rho_prev'] == True
                assert self.exchanged_source['rho_next'] == True

        # Push each azimuthal grid individually, by passing the
        # corresponding psatd coefficients
        for m in range(self.Nm) :
            self.spect[m].push_eb_with( self.psatd[m], use_true_rho )
            self.spect[m].push_rho()

<<<<<<< HEAD
    def correct_currents(self, current_corr_type):
=======
    def correct_currents(self, check_exchanges=False) :
>>>>>>> 567261cb
        """
        Correct the currents so that they satisfy the
        charge conservation equation

<<<<<<< HEAD
        Parameters
        ----------
        current_corr_type: string
            The type of current correction applied.
            Either 'curl-free' or 'cross-deposition'.
=======
        Parameter
        ---------
        check_exchanges: bool
            Check whether the guard cells of the fields rho and J
            have been properly exchanged via MPI
>>>>>>> 567261cb
        """
        if check_exchanges:
            # Ensure consistency (charge and current should
            # not be exchanged via MPI before correction)
            assert self.exchanged_source['rho_prev'] == False
            assert self.exchanged_source['rho_next'] == False
            assert self.exchanged_source['J'] == False

        # Correct each azimuthal grid individually
        for m in range(self.Nm) :
            self.spect[m].correct_currents(
                self.dt, self.psatd[m], current_corr_type )

    def correct_divE(self) :
        """
        Correct the currents so that they satisfy the
        charge conservation equation
        """
        # Correct each azimuthal grid individually
        for m in range(self.Nm) :
            self.spect[m].correct_divE()

    def interp2spect(self, fieldtype) :
        """
        Transform the fields `fieldtype` from the interpolation
        grid to the spectral grid

        Parameter
        ---------
        fieldtype :
            A string which represents the kind of field to transform
            (either 'E', 'B', 'J', 'rho_next', 'rho_prev')
        """
        # Use the appropriate transformation depending on the fieldtype.
        if fieldtype == 'E' :
            for m in range(self.Nm) :
            # Transform each azimuthal grid individually
                self.trans[m].interp2spect_scal(
                    self.interp[m].Ez, self.spect[m].Ez )
                self.trans[m].interp2spect_vect(
                    self.interp[m].Er, self.interp[m].Et,
                    self.spect[m].Ep, self.spect[m].Em )
        elif fieldtype == 'B' :
            # Transform each azimuthal grid individually
            for m in range(self.Nm) :
                self.trans[m].interp2spect_scal(
                    self.interp[m].Bz, self.spect[m].Bz )
                self.trans[m].interp2spect_vect(
                    self.interp[m].Br, self.interp[m].Bt,
                    self.spect[m].Bp, self.spect[m].Bm )
        elif fieldtype == 'J' :
            # Transform each azimuthal grid individually
            for m in range(self.Nm) :
                self.trans[m].interp2spect_scal(
                    self.interp[m].Jz, self.spect[m].Jz )
                self.trans[m].interp2spect_vect(
                    self.interp[m].Jr, self.interp[m].Jt,
                    self.spect[m].Jp, self.spect[m].Jm )
        elif fieldtype in ['rho_prev', 'rho_next', 'rho_next_z', 'rho_next_xy']:
            # Transform each azimuthal grid individually
            for m in range(self.Nm) :
                spectral_rho = getattr( self.spect[m], fieldtype )
                self.trans[m].interp2spect_scal(
                    self.interp[m].rho, spectral_rho )
        else:
            raise ValueError( 'Invalid string for fieldtype: %s' %fieldtype )

    def spect2interp(self, fieldtype) :
        """
        Transform the fields `fieldtype` from the spectral grid
        to the interpolation grid

        Parameter
        ---------
        fieldtype :
            A string which represents the kind of field to transform
            (either 'E', 'B', 'J', 'rho_next', 'rho_prev')
        """
        # Use the appropriate transformation depending on the fieldtype.
        if fieldtype == 'E' :
            # Transform each azimuthal grid individually
            for m in range(self.Nm) :
                self.trans[m].spect2interp_scal(
                    self.spect[m].Ez, self.interp[m].Ez )
                self.trans[m].spect2interp_vect(
                    self.spect[m].Ep,  self.spect[m].Em,
                    self.interp[m].Er, self.interp[m].Et )
        elif fieldtype == 'B' :
            # Transform each azimuthal grid individually
            for m in range(self.Nm) :
                self.trans[m].spect2interp_scal(
                    self.spect[m].Bz, self.interp[m].Bz )
                self.trans[m].spect2interp_vect(
                    self.spect[m].Bp, self.spect[m].Bm,
                    self.interp[m].Br, self.interp[m].Bt )
        elif fieldtype == 'J' :
            # Transform each azimuthal grid individually
            for m in range(self.Nm) :
                self.trans[m].spect2interp_scal(
                    self.spect[m].Jz, self.interp[m].Jz )
                self.trans[m].spect2interp_vect(
                    self.spect[m].Jp,  self.spect[m].Jm,
                    self.interp[m].Jr, self.interp[m].Jt )
        elif fieldtype == 'rho_next' :
            # Transform each azimuthal grid individually
            for m in range(self.Nm) :
                self.trans[m].spect2interp_scal(
                    self.spect[m].rho_next, self.interp[m].rho )
        elif fieldtype == 'rho_prev' :
            # Transform each azimuthal grid individually
            for m in range(self.Nm) :
                self.trans[m].spect2interp_scal(
                    self.spect[m].rho_prev, self.interp[m].rho )
        else :
            raise ValueError( 'Invalid string for fieldtype: %s' %fieldtype )

    def spect2partial_interp(self, fieldtype) :
        """
        Transform the fields `fieldtype` from the spectral grid,
        by only performing an inverse FFT in z (but no Hankel transform)

        This is typically done before exchanging guard cells in z
        (a full FFT+Hankel transform is not necessary in this case)

        The result is stored in the interpolation grid (for economy of memory),
        but one should be aware that these fields are not actually the
        interpolation fields. These "incorrect" fields would however be
        overwritten by subsequent calls to `spect2interp` (see `step` function)

        Parameter
        ---------
        fieldtype :
            A string which represents the kind of field to transform
            (either 'E', 'B', 'J', 'rho_next', 'rho_prev')
        """
        # Use the appropriate transformation depending on the fieldtype.
        if fieldtype == 'E' :
            for m in range(self.Nm) :
                self.trans[m].fft.inverse_transform(
                    self.spect[m].Ez, self.interp[m].Ez )
                self.trans[m].fft.inverse_transform(
                    self.spect[m].Ep, self.interp[m].Er )
                self.trans[m].fft.inverse_transform(
                    self.spect[m].Em, self.interp[m].Et )
        elif fieldtype == 'B' :
            for m in range(self.Nm) :
                self.trans[m].fft.inverse_transform(
                    self.spect[m].Bz, self.interp[m].Bz )
                self.trans[m].fft.inverse_transform(
                    self.spect[m].Bp, self.interp[m].Br )
                self.trans[m].fft.inverse_transform(
                    self.spect[m].Bm, self.interp[m].Bt )
        elif fieldtype == 'J' :
            for m in range(self.Nm) :
                self.trans[m].fft.inverse_transform(
                    self.spect[m].Jz, self.interp[m].Jz )
                self.trans[m].fft.inverse_transform(
                    self.spect[m].Jp, self.interp[m].Jr )
                self.trans[m].fft.inverse_transform(
                    self.spect[m].Jm, self.interp[m].Jt )
        elif fieldtype == 'rho_next' :
            for m in range(self.Nm) :
                self.trans[m].fft.inverse_transform(
                    self.spect[m].rho_next, self.interp[m].rho )
        elif fieldtype == 'rho_prev' :
            for m in range(self.Nm) :
                self.trans[m].fft.inverse_transform(
                    self.spect[m].rho_prev, self.interp[m].rho )
        else :
            raise ValueError( 'Invalid string for fieldtype: %s' %fieldtype )


    def partial_interp2spect(self, fieldtype) :
        """
        Transform the fields `fieldtype` from the partial representation
        in interpolation space (obtained from `spect2partial_interp`)
        to the spectral grid.

        This is typically done after exchanging guard cells in z
        (a full FFT+Hankel transform is not necessary in this case)

        Parameter
        ---------
        fieldtype :
            A string which represents the kind of field to transform
            (either 'E', 'B', 'J', 'rho_next', 'rho_prev')
        """
        # Use the appropriate transformation depending on the fieldtype.
        if fieldtype == 'E' :
            for m in range(self.Nm) :
                self.trans[m].fft.transform(
                    self.interp[m].Ez, self.spect[m].Ez )
                self.trans[m].fft.transform(
                    self.interp[m].Er, self.spect[m].Ep )
                self.trans[m].fft.transform(
                    self.interp[m].Et, self.spect[m].Em )
        elif fieldtype == 'B' :
            for m in range(self.Nm) :
                self.trans[m].fft.transform(
                    self.interp[m].Bz, self.spect[m].Bz )
                self.trans[m].fft.transform(
                    self.interp[m].Br, self.spect[m].Bp )
                self.trans[m].fft.transform(
                    self.interp[m].Bt, self.spect[m].Bm )
        elif fieldtype == 'J' :
            for m in range(self.Nm) :
                self.trans[m].fft.transform(
                    self.interp[m].Jz, self.spect[m].Jz )
                self.trans[m].fft.transform(
                    self.interp[m].Jr, self.spect[m].Jp )
                self.trans[m].fft.transform(
                    self.interp[m].Jt, self.spect[m].Jm )
        elif fieldtype == 'rho_next' :
            for m in range(self.Nm) :
                self.trans[m].fft.transform(
                    self.interp[m].rho, self.spect[m].rho_next )
        elif fieldtype == 'rho_prev' :
            for m in range(self.Nm) :
                self.trans[m].fft.transform(
                    self.interp[m].rho, self.spect[m].rho_prev )
        else :
            raise ValueError( 'Invalid string for fieldtype: %s' %fieldtype )


    def erase(self, fieldtype ) :
        """
        Sets the field `fieldtype` to zero on the interpolation grid

        Parameter
        ---------
        fieldtype : string
            A string which represents the kind of field to be erased
            (either 'E', 'B', 'J', 'rho')
        """
        if self.use_cuda :
            # Obtain the cuda grid
            dim_grid, dim_block = cuda_tpb_bpg_2d( self.Nz, self.Nr )

            # Erase the arrays on the GPU
            if fieldtype == 'rho':
                for m in range(self.Nm):
                    cuda_erase_scalar[dim_grid, dim_block](self.interp[m].rho)
            elif fieldtype == 'J':
                for m in range(self.Nm):
                    cuda_erase_vector[dim_grid, dim_block](
                      self.interp[m].Jr, self.interp[m].Jt, self.interp[m].Jz)
            elif fieldtype == 'E':
                for m in range(self.Nm):
                    cuda_erase_vector[dim_grid, dim_block](
                      self.interp[m].Er, self.interp[m].Et, self.interp[m].Ez)
            elif fieldtype == 'B':
                for m in range(self.Nm):
                    cuda_erase_vector[dim_grid, dim_block](
                      self.interp[m].Br, self.interp[m].Bt, self.interp[m].Bz)
            else :
                raise ValueError('Invalid string for fieldtype: %s'%fieldtype)
        else :
            # Erase the arrays on the CPU
            if fieldtype == 'rho' :
                for m in range(self.Nm) :
                    self.interp[m].rho[:,:] = 0.
            elif fieldtype == 'J' :
                for m in range(self.Nm) :
                    self.interp[m].Jr[:,:] = 0.
                    self.interp[m].Jt[:,:] = 0.
                    self.interp[m].Jz[:,:] = 0.
            elif fieldtype == 'E' :
                for m in range(self.Nm) :
                    self.interp[m].Er[:,:] = 0.
                    self.interp[m].Et[:,:] = 0.
                    self.interp[m].Ez[:,:] = 0.
            elif fieldtype == 'B' :
                for m in range(self.Nm) :
                    self.interp[m].Br[:,:] = 0.
                    self.interp[m].Bt[:,:] = 0.
                    self.interp[m].Bz[:,:] = 0.
            else :
                raise ValueError('Invalid string for fieldtype: %s'%fieldtype)

    def filter_spect( self, fieldtype ) :
        """
        Filter the field `fieldtype` on the spectral grid

        Parameter
        ---------
        fieldtype : string
            A string which represents the kind of field to be filtered
            (either 'E', 'B', 'J', 'rho_next' or 'rho_prev')
        """
        for m in range(self.Nm) :
            self.spect[m].filter( fieldtype )

    def divide_by_volume( self, fieldtype ) :
        """
        Divide the field `fieldtype` in each cell by the cell volume,
        on the interpolation grid.

        This is typically done for rho and J, after the charge and
        current deposition.

        Parameter
        ---------
        fieldtype :
            A string which represents the kind of field to be divided by
            the volume (either 'rho' or 'J')
        """
        if self.use_cuda :
            # Perform division on the GPU
            dim_grid, dim_block = cuda_tpb_bpg_2d( self.Nz, self.Nr )

            if fieldtype == 'rho':
                for m in range(self.Nm):
                    cuda_divide_scalar_by_volume[dim_grid, dim_block](
                        self.interp[m].rho, self.interp[m].d_invvol )
            elif fieldtype == 'J':
                for m in range(self.Nm):
                    cuda_divide_vector_by_volume[dim_grid, dim_block](
                        self.interp[m].Jr, self.interp[m].Jt,
                        self.interp[m].Jz, self.interp[m].d_invvol )
            else :
                raise ValueError('Invalid string for fieldtype: %s'%fieldtype)
        else :
            # Perform division on the CPU
            if fieldtype == 'rho' :
                for m in range(self.Nm) :
                    self.interp[m].rho = \
                    self.interp[m].rho * self.interp[m].invvol[np.newaxis,:]
            elif fieldtype == 'J' :
                for m in range(self.Nm) :
                    self.interp[m].Jr = \
                    self.interp[m].Jr * self.interp[m].invvol[np.newaxis,:]
                    self.interp[m].Jt = \
                    self.interp[m].Jt * self.interp[m].invvol[np.newaxis,:]
                    self.interp[m].Jz = \
                    self.interp[m].Jz * self.interp[m].invvol[np.newaxis,:]
            else :
                raise ValueError('Invalid string for fieldtype: %s'%fieldtype)


class InterpolationGrid(object) :
    """
    Contains the fields and coordinates of the spatial grid.

    Main attributes :
    - z,r : 1darrays containing the positions of the grid
    - Er, Et, Ez, Br, Bt, Bz, Jr, Jt, Jz, rho :
      2darrays containing the fields.
    """

    def __init__(self, z, r, m, use_cuda=False ) :
        """
        Allocates the matrices corresponding to the spatial grid

        Parameters
        ----------
        z : 1darray of float
            The positions of the longitudinal, spatial grid

        r : 1darray of float
            The positions of the radial, spatial grid

        m : int
            The index of the mode

        use_cuda : bool, optional
            Wether to use the GPU or not
        """

        # Register the arrays and their length
        Nz = len(z)
        Nr = len(r)
        self.Nz = Nz
        self.z = z.copy()
        self.Nr = Nr
        self.r = r.copy()
        self.m = m

        # Register a few grid properties
        dr = r[1] - r[0]
        dz = z[1] - z[0]
        self.dr = dr
        self.dz = dz
        self.invdr = 1./dr
        self.invdz = 1./dz
        # rmin, rmax, zmin, zmax correspond to the edge of cells
        self.rmin = self.r.min() - 0.5*dr
        self.rmax = self.r.max() + 0.5*dr
        self.zmin = self.z.min() - 0.5*dz
        self.zmax = self.z.max() + 0.5*dz
        # Cell volume (assuming an evenly-spaced grid)
        vol = np.pi*dz*( (r+0.5*dr)**2 - (r-0.5*dr)**2 )
        # NB : No Verboncoeur-type correction required
        self.invvol = 1./vol

        # Allocate the fields arrays
        self.Er = np.zeros( (Nz, Nr), dtype='complex' )
        self.Et = np.zeros( (Nz, Nr), dtype='complex' )
        self.Ez = np.zeros( (Nz, Nr), dtype='complex' )
        self.Br = np.zeros( (Nz, Nr), dtype='complex' )
        self.Bt = np.zeros( (Nz, Nr), dtype='complex' )
        self.Bz = np.zeros( (Nz, Nr), dtype='complex' )
        self.Jr = np.zeros( (Nz, Nr), dtype='complex' )
        self.Jt = np.zeros( (Nz, Nr), dtype='complex' )
        self.Jz = np.zeros( (Nz, Nr), dtype='complex' )
        self.rho = np.zeros( (Nz, Nr), dtype='complex' )

        # Check whether the GPU should be used
        self.use_cuda = use_cuda

        # Replace the invvol array by an array on the GPU, when using cuda
        if self.use_cuda :
            self.d_invvol = cuda.to_device( self.invvol )

    def send_fields_to_gpu( self ):
        """
        Copy the fields to the GPU.

        After this function is called, the array attributes
        point to GPU arrays.
        """
        self.Er = cuda.to_device( self.Er )
        self.Et = cuda.to_device( self.Et )
        self.Ez = cuda.to_device( self.Ez )
        self.Br = cuda.to_device( self.Br )
        self.Bt = cuda.to_device( self.Bt )
        self.Bz = cuda.to_device( self.Bz )
        self.Jr = cuda.to_device( self.Jr )
        self.Jt = cuda.to_device( self.Jt )
        self.Jz = cuda.to_device( self.Jz )
        self.rho = cuda.to_device( self.rho )

    def receive_fields_from_gpu( self ):
        """
        Receive the fields from the GPU.

        After this function is called, the array attributes
        are accessible by the CPU again.
        """
        self.Er = self.Er.copy_to_host()
        self.Et = self.Et.copy_to_host()
        self.Ez = self.Ez.copy_to_host()
        self.Br = self.Br.copy_to_host()
        self.Bt = self.Bt.copy_to_host()
        self.Bz = self.Bz.copy_to_host()
        self.Jr = self.Jr.copy_to_host()
        self.Jt = self.Jt.copy_to_host()
        self.Jz = self.Jz.copy_to_host()
        self.rho = self.rho.copy_to_host()


class SpectralGrid(object) :
    """
    Contains the fields and coordinates of the spectral grid.
    """

    def __init__(self, kz_modified, kr, m, kz_true, dz, dr, use_cuda=False ) :
        """
        Allocates the matrices corresponding to the spectral grid

        Parameters
        ----------
        kz_modified : 1darray of float
            The modified wavevectors of the longitudinal, spectral grid
            (Different then kz_true in the case of a finite-stencil)

        kr : 1darray of float
            The wavevectors of the radial, spectral grid

        m : int
            The index of the mode

        kz_true : 1darray of float
            The true wavevector of the longitudinal, spectral grid
            (The actual kz that a Fourier transform would give)

        dz, dr: float
            The grid spacings (needed to calculate
            precisely the filtering function in spectral space)

        use_cuda : bool, optional
            Wether to use the GPU or not
        """
        # Register the arrays and their length
        Nz = len(kz_modified)
        Nr = len(kr)
        self.Nr = Nr
        self.Nz = Nz
        self.m = m

        # Allocate the fields arrays
        self.Ep = np.zeros( (Nz, Nr), dtype='complex' )
        self.Em = np.zeros( (Nz, Nr), dtype='complex' )
        self.Ez = np.zeros( (Nz, Nr), dtype='complex' )
        self.Bp = np.zeros( (Nz, Nr), dtype='complex' )
        self.Bm = np.zeros( (Nz, Nr), dtype='complex' )
        self.Bz = np.zeros( (Nz, Nr), dtype='complex' )
        self.Jp = np.zeros( (Nz, Nr), dtype='complex' )
        self.Jm = np.zeros( (Nz, Nr), dtype='complex' )
        self.Jz = np.zeros( (Nz, Nr), dtype='complex' )
        self.rho_prev = np.zeros( (Nz, Nr), dtype='complex' )
        self.rho_next = np.zeros( (Nz, Nr), dtype='complex' )

        # Auxiliary arrays
        # - for the field solve
        #   (use the modified kz, since this corresponds to the stencil)
        self.kz, self.kr = np.meshgrid( kz_modified, kr, indexing='ij' )
        # - for filtering
        #   (use the true kz, so as to effectively filter the high k's)
        self.filter_array = get_filter_array( kz_true, kr, dz, dr )
        # - for curl-free current correction
        self.inv_k2 = 1./np.where( ( self.kz == 0 ) & (self.kr == 0),
                                   1., self.kz**2 + self.kr**2 )
        self.inv_k2[ ( self.kz == 0 ) & (self.kr == 0) ] = 0.
        # - for cross-deposition current correction
        self.rho_next_z = np.zeros( (Nz, Nr), dtype='complex' )
        self.rho_next_xy = np.zeros( (Nz, Nr), dtype='complex' )

        # Register shift factor used for shifting the fields
        # in the spectral domain when using a moving window
        self.field_shift = np.exp(1.j*kz_true*dz)

        # Check whether to use the GPU
        self.use_cuda = use_cuda

        # Transfer the auxiliary arrays on the GPU
        if self.use_cuda :
            self.d_filter_array = cuda.to_device( self.filter_array )
            self.d_inv_k2 = cuda.to_device( self.inv_k2 )
            self.d_kz = cuda.to_device( self.kz )
            self.d_kr = cuda.to_device( self.kr )
            self.d_field_shift = cuda.to_device( self.field_shift )


    def send_fields_to_gpu( self ):
        """
        Copy the fields to the GPU.

        After this function is called, the array attributes
        point to GPU arrays.
        """
        self.Ep = cuda.to_device( self.Ep )
        self.Em = cuda.to_device( self.Em )
        self.Ez = cuda.to_device( self.Ez )
        self.Bp = cuda.to_device( self.Bp )
        self.Bm = cuda.to_device( self.Bm )
        self.Bz = cuda.to_device( self.Bz )
        self.Jp = cuda.to_device( self.Jp )
        self.Jm = cuda.to_device( self.Jm )
        self.Jz = cuda.to_device( self.Jz )
        self.rho_prev = cuda.to_device( self.rho_prev )
        self.rho_next = cuda.to_device( self.rho_next )
        self.rho_next_z = cuda.to_device( self.rho_next_z )
        self.rho_next_xy = cuda.to_device( self.rho_next_xy )


    def receive_fields_from_gpu( self ):
        """
        Receive the fields from the GPU.

        After this function is called, the array attributes
        are accessible by the CPU again.
        """
        self.Ep = self.Ep.copy_to_host()
        self.Em = self.Em.copy_to_host()
        self.Ez = self.Ez.copy_to_host()
        self.Bp = self.Bp.copy_to_host()
        self.Bm = self.Bm.copy_to_host()
        self.Bz = self.Bz.copy_to_host()
        self.Jp = self.Jp.copy_to_host()
        self.Jm = self.Jm.copy_to_host()
        self.Jz = self.Jz.copy_to_host()
        self.rho_prev = self.rho_prev.copy_to_host()
        self.rho_next = self.rho_next.copy_to_host()
        self.rho_next_z = self.rho_next_z.copy_to_host()
        self.rho_next_xy = self.rho_next_xy.copy_to_host()


    def correct_currents (self, dt, ps, current_corr_type):
        """
        Correct the currents so that they satisfy the
        charge conservation equation

        Parameters
        ----------
        dt: float
            Timestep of the simulation

        ps: a PSATDCoefs object
            Contains coefficients that are used in the current correction

        current_corr_type: string
            The type of current correction performed
        """
        # Precalculate useful coefficient
        inv_dt = 1./dt

        if self.use_cuda :
            # Obtain the cuda grid
            dim_grid, dim_block = cuda_tpb_bpg_2d( self.Nz, self.Nr)
            # Correct the currents on the GPU
            if ps.V is None:
                # With standard PSATD algorithm
                # Method: curl-free
                if current_corr_type == 'curl-free':
                    cuda_correct_currents_curlfree_standard \
                        [dim_grid, dim_block](
                            self.rho_prev, self.rho_next,
                            self.Jp, self.Jm, self.Jz,
                            self.d_kz, self.d_kr, self.d_inv_k2,
                            inv_dt, self.Nz, self.Nr )
                # Method: cross-deposition
                elif current_corr_type == 'cross-deposition':
                    cuda_correct_currents_crossdeposition_standard \
                        [dim_grid, dim_block](
                            self.rho_prev, self.rho_next,
                            self.rho_next_z, self.rho_next_xy,
                            self.Jp, self.Jm, self.Jz,
                            self.d_kz, self.d_kr, inv_dt, self.Nz, self.Nr)
            else:
                # With Galilean/comoving algorithm
                # Method: curl-free
                if current_corr_type == 'curl-free':
                    cuda_correct_currents_curlfree_comoving \
                        [dim_grid, dim_block](
                            self.rho_prev, self.rho_next,
                            self.Jp, self.Jm, self.Jz,
                            self.d_kz, self.d_kr, self.d_inv_k2,
                            ps.d_j_corr_coef, ps.d_T_eb, ps.d_T_cc,
                            inv_dt, self.Nz, self.Nr)
                # Method: cross-deposition
                elif current_corr_type == 'cross-deposition':
                    cuda_correct_currents_crossdeposition_comoving \
                        [dim_grid, dim_block](
                            self.rho_prev, self.rho_next,
                            self.rho_next_z, self.rho_next_xy,
                            self.Jp, self.Jm, self.Jz,
                            self.d_kz, self.d_kr, self.d_inv_k2,
                            ps.d_j_corr_coef, ps.d_T_eb, ps.d_T_cc,
                            inv_dt, self.Nz, self.Nr)
        else :
            # Correct the currents on the CPU
            if ps.V is None:
                # With standard PSATD algorithm
                # Method: curl-free
                if current_corr_type == 'curl-free':
                    numba_correct_currents_curlfree_standard(
                        self.rho_prev, self.rho_next,
                        self.Jp, self.Jm, self.Jz,
                        self.kz, self.kr, self.inv_k2,
                        inv_dt, self.Nz, self.Nr)
                # Method: cross-deposition
                elif current_corr_type == 'cross-deposition':
                    numba_correct_currents_crossdeposition_standard(
                        self.rho_prev, self.rho_next,
                        self.rho_next_z, self.rho_next_xy,
                        self.Jp, self.Jm, self.Jz,
                        self.kz, self.kr, inv_dt, self.Nz, self.Nr)
            else:
                # With Galilean/comoving algorithm
                # Method: curl-free
                if current_corr_type == 'curl-free':
                    numba_correct_currents_curlfree_comoving(
                        self.rho_prev, self.rho_next,
                        self.Jp, self.Jm, self.Jz,
                        self.kz, self.kr, self.inv_k2,
                        ps.j_corr_coef, ps.T_eb, ps.T_cc,
                        inv_dt, self.Nz, self.Nr)
                # Method: cross-deposition
                elif current_corr_type == 'cross-deposition':
                    numba_correct_currents_crossdeposition_comoving(
                        self.rho_prev, self.rho_next,
                        self.rho_next_z, self.rho_next_xy,
                        self.Jp, self.Jm, self.Jz,
                        self.kz, self.kr, self.inv_k2,
                        ps.j_corr_coef, ps.T_eb, ps.T_cc,
                        inv_dt, self.Nz, self.Nr)


    def correct_divE(self) :
        """
        Correct the electric field, so that it satisfies the equation
        div(E) - rho/epsilon_0 = 0
        """
        # Correct div(E) on the CPU

        # Calculate the intermediate variable F
        F = - self.inv_k2 * (
            - self.rho_prev/epsilon_0 \
            + 1.j*self.kz*self.Ez + self.kr*( self.Ep - self.Em ) )

        # Correct the current accordingly
        self.Ep += 0.5*self.kr*F
        self.Em += -0.5*self.kr*F
        self.Ez += -1.j*self.kz*F

    def push_eb_with(self, ps, use_true_rho=False ) :
        """
        Push the fields over one timestep, using the psatd coefficients.

        Parameters
        ----------
        ps : PsatdCoeffs object
            psatd object corresponding to the same m mode

        use_true_rho : bool, optional
            Whether to use the rho projected on the grid.
            If set to False, this will use div(E) and div(J)
            to evaluate rho and its time evolution.
            In the case use_true_rho==False, the rho projected
            on the grid is used only to correct the currents, and
            the simulation can be run without the neutralizing ions.
        """
        # Check that psatd object passed as argument is the right one
        # (i.e. corresponds to the right mode)
        assert( self.m == ps.m )

        if self.use_cuda :
            # Obtain the cuda grid
            dim_grid, dim_block = cuda_tpb_bpg_2d( self.Nz, self.Nr)
            # Push the fields on the GPU
            if ps.V is None:
                # With the standard PSATD algorithm
                cuda_push_eb_standard[dim_grid, dim_block](
                    self.Ep, self.Em, self.Ez, self.Bp, self.Bm, self.Bz,
                    self.Jp, self.Jm, self.Jz, self.rho_prev, self.rho_next,
                    ps.d_rho_prev_coef, ps.d_rho_next_coef, ps.d_j_coef,
                    ps.d_C, ps.d_S_w, self.d_kr, self.d_kz, ps.dt,
                    use_true_rho, self.Nz, self.Nr )
            else:
                # With the Galilean/comoving algorithm
                cuda_push_eb_comoving[dim_grid, dim_block](
                    self.Ep, self.Em, self.Ez, self.Bp, self.Bm, self.Bz,
                    self.Jp, self.Jm, self.Jz, self.rho_prev, self.rho_next,
                    ps.d_rho_prev_coef, ps.d_rho_next_coef, ps.d_j_coef,
                    ps.d_C, ps.d_S_w, ps.d_T_eb, ps.d_T_cc, ps.d_T_rho,
                    self.d_kr, self.d_kz, ps.dt, ps.V,
                    use_true_rho, self.Nz, self.Nr )
        else :
            # Push the fields on the CPU
            if ps.V is None:
                # With the standard PSATD algorithm
                numba_push_eb_standard(
                    self.Ep, self.Em, self.Ez, self.Bp, self.Bm, self.Bz,
                    self.Jp, self.Jm, self.Jz, self.rho_prev, self.rho_next,
                    ps.rho_prev_coef, ps.rho_next_coef, ps.j_coef,
                    ps.C, ps.S_w, self.kr, self.kz, ps.dt,
                    use_true_rho, self.Nz, self.Nr )
            else:
                # With the Galilean/comoving algorithm
                numba_push_eb_comoving(
                    self.Ep, self.Em, self.Ez, self.Bp, self.Bm, self.Bz,
                    self.Jp, self.Jm, self.Jz, self.rho_prev, self.rho_next,
                    ps.rho_prev_coef, ps.rho_next_coef, ps.j_coef,
                    ps.C, ps.S_w, ps.T_eb, ps.T_cc, ps.T_rho,
                    self.kr, self.kz, ps.dt, ps.V,
                    use_true_rho, self.Nz, self.Nr )

    def push_rho(self) :
        """
        Transfer the values of rho_next to rho_prev,
        and set rho_next to zero
        """
        if self.use_cuda :
            # Obtain the cuda grid
            dim_grid, dim_block = cuda_tpb_bpg_2d( self.Nz, self.Nr)
            # Push the fields on the GPU
            cuda_push_rho[dim_grid, dim_block](
                self.rho_prev, self.rho_next, self.Nz, self.Nr )
        else :
            # Push the fields on the CPU
            self.rho_prev[:,:] = self.rho_next[:,:]
            self.rho_next[:,:] = 0.

    def filter(self, fieldtype) :
        """
        Filter the field `fieldtype`

        Parameter
        ---------
        fieldtype : string
            A string which represents the kind of field to be filtered
            (either 'E', 'B', 'J', 'rho_next' or 'rho_prev')
        """
        if self.use_cuda :
            # Obtain the cuda grid
            dim_grid, dim_block = cuda_tpb_bpg_2d( self.Nz, self.Nr)
            # Filter fields on the GPU
            if fieldtype == 'J' :
                cuda_filter_vector[dim_grid, dim_block]( self.Jp, self.Jm,
                        self.Jz, self.d_filter_array, self.Nz, self.Nr)
            elif fieldtype == 'E' :
                cuda_filter_vector[dim_grid, dim_block]( self.Ep, self.Em,
                        self.Ez, self.d_filter_array, self.Nz, self.Nr)
            elif fieldtype == 'B' :
                cuda_filter_vector[dim_grid, dim_block]( self.Bp, self.Bm,
                        self.Bz, self.d_filter_array, self.Nz, self.Nr)
            elif fieldtype in ['rho_prev', 'rho_next',
                                'rho_next_z', 'rho_next_xy']:
                spectral_rho = getattr( self, fieldtype )
                cuda_filter_scalar[dim_grid, dim_block](
                    spectral_rho, self.d_filter_array, self.Nz, self.Nr )
            else :
                raise ValueError('Invalid string for fieldtype: %s'%fieldtype)
        else :
            # Filter fields on the CPU
            if fieldtype == 'J':
                self.Jp = self.Jp * self.filter_array
                self.Jm = self.Jm * self.filter_array
                self.Jz = self.Jz * self.filter_array
            elif fieldtype == 'E':
                self.Ep = self.Ep * self.filter_array
                self.Em = self.Em * self.filter_array
                self.Ez = self.Ez * self.filter_array
            elif fieldtype == 'B':
                self.Bp = self.Bp * self.filter_array
                self.Bm = self.Bm * self.filter_array
                self.Bz = self.Bz * self.filter_array
            elif fieldtype in ['rho_prev', 'rho_next',
                                'rho_next_z', 'rho_next_xy']:
                spectral_rho = getattr( self, fieldtype )
                spectral_rho *= self.filter_array
            else :
                raise ValueError('Invalid string for fieldtype: %s'%fieldtype)


class PsatdCoeffs(object) :
    """
    Contains the coefficients of the PSATD scheme for a given mode.
    """

    def __init__( self, kz, kr, m, dt, Nz, Nr, V=None,
                  use_galilean=False, use_cuda=False ) :
        """
        Allocates the coefficients matrices for the psatd scheme.

        Parameters
        ----------
        kz : 2darray of float
            The positions of the longitudinal, spectral grid

        kr : 2darray of float
            The positions of the radial, spectral grid

        m : int
            Index of the mode

        dt : float
            The timestep of the simulation

        V: float or None, optional
            If this variable is None, the standard PSATD is used (default).
            Otherwise, the current is assumed to be "comoving",
            i.e. constant with respect to (z - v_comoving * t).
            This can be done in two ways: either by
            - Using a PSATD scheme that takes this hypothesis into account
            - Solving the PSATD scheme in a Galilean frame

        use_galilean: bool, optional
            Determines which one of the two above schemes is used
            When use_galilean is true, the whole grid moves
            with a speed v_comoving

        use_cuda : bool, optional
            Wether to use the GPU or not
        """
        # Shortcuts
        i = 1.j

        # Register m and dt
        self.m = m
        self.dt = dt
        inv_dt = 1./dt
        # Register velocity of galilean/comoving frame
        self.V = V

        # Construct the omega and inverse omega array
        w = c*np.sqrt( kz**2 + kr**2 )
        inv_w = 1./np.where( w == 0, 1., w ) # Avoid division by 0

        # Construct the C coefficient arrays
        self.C = np.cos( w*dt )
        # Construct the S/w coefficient arrays
        self.S_w = np.sin( w*dt )*inv_w
        # Enforce the right value for w==0
        self.S_w[ w==0 ] = dt

        # Calculate coefficients that are specific to galilean/comoving scheme
        if self.V is not None:

            # Theta coefficients due to galilean/comoving scheme
            T2 = np.exp(i*kz*V*dt)
            if use_galilean is False:
                T = np.exp(i*0.5*kz*V*dt)
            # The coefficients T_cc and T_eb abstract the modification
            # of the comoving current or galilean frame, so that the Maxwell
            # equations can be written in the same form
            if use_galilean:
                self.T_eb = T2
                self.T_cc = np.ones_like(T2)
            else:
                self.T_cc = T
                self.T_eb = np.ones_like(T2)

            # Theta-like coefficient for calculation of rho_diff
            if V != 0.:
                i_kz_V = i*kz*self.V
                i_kz_V[ kz==0 ] = 1.
                self.T_rho = np.where(
                    kz == 0., -self.dt, (1.-T2)/(self.T_cc*i_kz_V) )
            else:
                self.T_rho = -self.dt*np.ones_like(kz)

            # Precalculate some coefficients
            if V != 0.:
                # Calculate pre-factor
                inv_w_kzV = 1./np.where(
                                (w**2 - kz**2 * V**2)==0,
                                1.,
                                (w**2 - kz**2 * V**2) )
                # Calculate factor involving 1/T2
                inv_1_T2 = 1./np.where(T2 == 1, 1., 1-T2)
                # Calculate Xi 1 coefficient
                xi_1 = 1./self.T_cc * inv_w_kzV \
                       * (1. - T2*self.C + i*kz*V*T2*self.S_w)
                # Calculate Xi 2 coefficient
                xi_2 = np.where(
                        kz!=0,
                        inv_w_kzV * ( 1. \
                            + i*kz*V * T2 * self.S_w * inv_1_T2 \
                            + kz**2*V**2 * inv_w**2 * T2 * \
                            inv_1_T2*(1-self.C) ),
                        1.*inv_w**2 * (1.-self.S_w*inv_dt) )
                # Calculate Xi 3 coefficient
                xi_3 = np.where(
                        kz!=0,
                        self.T_eb * inv_w_kzV * ( self.C \
                            + i*kz*V * T2 *self.S_w * inv_1_T2 \
                            + kz**2*V**2 * inv_w**2 * \
                            inv_1_T2 * (1-self.C) ),
                        1.*inv_w**2 * (self.C-self.S_w*inv_dt) )

            # Calculate correction coefficient for j
            if V !=0:
                self.j_corr_coef = np.where( kz != 0,
                            (-i*kz*V)*inv_1_T2,
                            inv_dt )
            else:
                self.j_corr_coef = inv_dt*np.ones_like(kz)

        # Construct j_coef array (for use in the Maxwell equations)
        if V is None or V == 0:
            self.j_coef = mu_0*c**2*(1.-self.C)*inv_w**2
        else:
            self.j_coef = mu_0*c**2*(xi_1)
        # Enforce the right value for w==0
        self.j_coef[ w==0 ] = mu_0*c**2*(0.5*dt**2)

        # Calculate rho_prev coefficient array
        if V is None or V == 0:
            self.rho_prev_coef = c**2/epsilon_0*(
                self.C - inv_dt*self.S_w )*inv_w**2
        else:
            self.rho_prev_coef = c**2/epsilon_0*(xi_3)
        # Enforce the right value for w==0
        self.rho_prev_coef[ w==0 ] = c**2/epsilon_0*(-1./3*dt**2)

        # Calculate rho_next coefficient array
        if V is None or V == 0:
            self.rho_next_coef = c**2/epsilon_0*(
                1 - inv_dt*self.S_w )*inv_w**2
        else:
            self.rho_next_coef = c**2/epsilon_0*(xi_2)
        # Enforce the right value for w==0
        self.rho_next_coef[ w==0 ] = c**2/epsilon_0*(1./6*dt**2)

        # Replace these array by arrays on the GPU, when using cuda
        if use_cuda:
            self.d_C = cuda.to_device(self.C)
            self.d_S_w = cuda.to_device(self.S_w)
            self.d_j_coef = cuda.to_device(self.j_coef)
            self.d_rho_prev_coef = cuda.to_device(self.rho_prev_coef)
            self.d_rho_next_coef = cuda.to_device(self.rho_next_coef)
            if self.V is not None:
                # Variables which are specific to the Galilean/comoving scheme
                self.d_T_eb = cuda.to_device(self.T_eb)
                self.d_T_cc = cuda.to_device(self.T_cc)
                self.d_T_rho = cuda.to_device(self.T_rho)
                self.d_j_corr_coef = cuda.to_device(self.j_corr_coef)<|MERGE_RESOLUTION|>--- conflicted
+++ resolved
@@ -237,28 +237,20 @@
             self.spect[m].push_eb_with( self.psatd[m], use_true_rho )
             self.spect[m].push_rho()
 
-<<<<<<< HEAD
-    def correct_currents(self, current_corr_type):
-=======
-    def correct_currents(self, check_exchanges=False) :
->>>>>>> 567261cb
+    def correct_currents(self, current_corr_type, check_exchanges=False) :
         """
         Correct the currents so that they satisfy the
         charge conservation equation
 
-<<<<<<< HEAD
         Parameters
         ----------
         current_corr_type: string
             The type of current correction applied.
             Either 'curl-free' or 'cross-deposition'.
-=======
-        Parameter
-        ---------
+
         check_exchanges: bool
             Check whether the guard cells of the fields rho and J
             have been properly exchanged via MPI
->>>>>>> 567261cb
         """
         if check_exchanges:
             # Ensure consistency (charge and current should
