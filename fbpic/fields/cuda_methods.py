# Copyright 2016, FBPIC contributors
# Authors: Remi Lehe, Manuel Kirchen
# License: 3-Clause-BSD-LBNL
"""
This file is part of the Fourier-Bessel Particle-In-Cell code (FB-PIC)
It defines the optimized fields methods that use cuda on a GPU
"""
from numba import cuda
from scipy.constants import c, epsilon_0, mu_0
c2 = c**2

# ------------------
# Erasing functions
# ------------------

@cuda.jit
def cuda_erase_scalar( array ):
    """
    Set input array to 0

    The array is typically an interpolation grid array, and it
    is set to zero before depositing the currents

    Parameters:
    ------------
    array: 2darrays of complexs
       Array that represent the fields on the grid
       (The first axis corresponds to z and the second axis to r) d
    """

    # Cuda 2D grid
    iz, ir = cuda.grid(2)

    # Set the elements of the array to 0
    if (iz < array.shape[0]) and (ir < array.shape[1]):
        array[iz, ir] = 0

@cuda.jit
def cuda_erase_vector( array_r, array_t, array_z ):
    """
    Set the input arrays to 0

    These arrays are typically interpolation grid arrays, and they
    are set to zero before depositing the currents

    Parameters:
    ------------
    array_r, array_t, array_z: 2darrays of complexs
       Arrays that represent the fields on the grid
       (The first axis corresponds to z and the second axis to r)
    """

    # Cuda 2D grid
    iz, ir = cuda.grid(2)

    # Set the elements of the array to 0
    if (iz < array_r.shape[0]) and (ir < array_r.shape[1]):
        array_r[iz, ir] = 0
        array_t[iz, ir] = 0
        array_z[iz, ir] = 0

# ---------------------------
# Divide by volume functions
# ---------------------------

@cuda.jit
def cuda_divide_scalar_by_volume( array, invvol ):
    """
    Multiply the input array by the corresponding invvol

    Parameters:
    ------------
    array: 2darray of complexs
       Array that represent the fields on the grid
       (The first axis corresponds to z and the second axis to r)

    invvol: 1darray of floats
       Array that contain the inverse of the volume of the cell
       The axis corresponds to r
    """

    # Cuda 2D grid
    iz, ir = cuda.grid(2)

    # Multiply by inverse volume
    if (iz < array.shape[0]) and (ir < array.shape[1]):
        array[iz, ir] = array[iz, ir] * invvol[ir]


@cuda.jit
def cuda_divide_vector_by_volume( array_r, array_t, array_z, invvol ):
    """
    Multiply the input arrays by the corresponding invvol

    Parameters:
    ------------
    array_r, array_t, array_z: 2darrays of complexs
       Arrays that represent the fields on the grid
       (The first axis corresponds to z and the second axis to r)

    invvol: 1darray of floats
       Arrays that contain the inverse of the volume of the cell
       The axis corresponds to r
    """

    # Cuda 2D grid
    iz, ir = cuda.grid(2)

    # Multiply by inverse volume
    if (iz < array_r.shape[0]) and (ir < array_r.shape[1]):
        array_r[iz, ir] = array_r[iz, ir] * invvol[ir]
        array_t[iz, ir] = array_t[iz, ir] * invvol[ir]
        array_z[iz, ir] = array_z[iz, ir] * invvol[ir]

# -----------------------------------
# Methods of the SpectralGrid object
# -----------------------------------

@cuda.jit
def cuda_correct_currents_curlfree_standard( rho_prev, rho_next, Jp, Jm, Jz,
                            kz, kr, inv_k2, inv_dt, Nz, Nr ):
    """
    Correct the currents in spectral space, using the standard pstad
    """
    # Cuda 2D grid
    iz, ir = cuda.grid(2)

    # Perform the current correction
    if (iz < Nz) and (ir < Nr) :

        # Calculate the intermediate variable F
        F = - inv_k2[iz, ir] * (
            (rho_next[iz, ir] - rho_prev[iz, ir])*inv_dt \
            + 1.j*kz[iz, ir]*Jz[iz, ir] \
            + kr[iz, ir]*( Jp[iz, ir] - Jm[iz, ir] ) )

        # Correct the currents accordingly
        Jp[iz, ir] +=  0.5 * kr[iz, ir] * F
        Jm[iz, ir] += -0.5 * kr[iz, ir] * F
        Jz[iz, ir] += -1.j * kz[iz, ir] * F

@cuda.jit
def cuda_correct_currents_crossdeposition_standard( rho_prev, rho_next,
        rho_next_z, rho_next_xy, Jp, Jm, Jz, kz, kr, inv_dt, Nz, Nr ):
    """
    Correct the currents in spectral space, using the cross-deposition
    algorithm adapted to the standard psatd.
    """
    # Cuda 2D grid
    iz, ir = cuda.grid(2)

    # Perform the current correction
    if (iz < Nz) and (ir < Nr) :
        # Calculate the intermediate variable Dz and Dxy
        # (Such that Dz + Dxy is the error in the continuity equation)
        Dz = 1.j*kz[iz, ir]*Jz[iz, ir] + 0.5 * inv_dt * \
            ( rho_next[iz, ir] - rho_next_xy[iz, ir] + \
              rho_next_z[iz, ir] - rho_prev[iz, ir] )
        Dxy = kr[iz, ir]*( Jp[iz, ir] - Jm[iz, ir] ) + 0.5 * inv_dt * \
            ( rho_next[iz, ir] - rho_next_z[iz, ir] + \
              rho_next_xy[iz, ir] - rho_prev[iz, ir] )

        # Correct the currents accordingly
        if kr[iz, ir] != 0:
            inv_kr = 1./kr[iz, ir]
            Jp[iz, ir] += -0.5 * Dxy * inv_kr
            Jm[iz, ir] +=  0.5 * Dxy * inv_kr
        if kz[iz, ir] != 0:
            inv_kz = 1./kz[iz, ir]
            Jz[iz, ir] += 1.j * Dz * inv_kz

@cuda.jit
def cuda_correct_currents_curlfree_comoving( rho_prev, rho_next, Jp, Jm, Jz,
                            kz, kr, inv_k2,
                            j_corr_coef, T_eb, T_cc,
                            inv_dt, Nz, Nr ) :
    """
    Correct the currents in spectral space, using the curl-free correction
    which is adapted to the galilean/comoving-currents assumption
    """
    # Cuda 2D grid
    iz, ir = cuda.grid(2)

    # Perform the current correction
    if (iz < Nz) and (ir < Nr) :

        # Calculate the intermediate variable F
        F = - inv_k2[iz, ir] * ( T_cc[iz, ir]*j_corr_coef[iz, ir] \
            * (rho_next[iz, ir] - rho_prev[iz, ir]*T_eb[iz, ir]) \
            + 1.j*kz[iz, ir]*Jz[iz, ir] \
            + kr[iz, ir]*( Jp[iz, ir] - Jm[iz, ir] ) )

        # Correct the currents accordingly
        Jp[iz, ir] +=  0.5 * kr[iz, ir] * F
        Jm[iz, ir] += -0.5 * kr[iz, ir] * F
        Jz[iz, ir] += -1.j * kz[iz, ir] * F

@cuda.jit
def cuda_correct_currents_crossdeposition_comoving(
        rho_prev, rho_next, rho_next_z, rho_next_xy, Jp, Jm, Jz,
        kz, kr, j_corr_coef, T_eb, T_cc, inv_dt, Nz, Nr ) :
    """
    Correct the currents in spectral space, using the cross-deposition
    algorithm adapted to the galilean/comoving-currents assumption.
    """
    # Cuda 2D grid
    iz, ir = cuda.grid(2)

    # Perform the current correction
    if (iz < Nz) and (ir < Nr) :

        # Calculate the intermediate variable Dz and Dxy
        # (Such that Dz + Dxy is the error in the continuity equation)
        Dz = 1.j*kz[iz, ir]*Jz[iz, ir] \
            + 0.5 * T_cc[iz, ir]*j_corr_coef[iz, ir] * \
            ( rho_next[iz, ir] - T_eb[iz, ir] * rho_next_xy[iz, ir] \
              + rho_next_z[iz, ir] - T_eb[iz, ir] * rho_prev[iz, ir] )
        Dxy = kr[iz, ir]*( Jp[iz, ir] - Jm[iz, ir] ) \
            + 0.5 * T_cc[iz, ir]*j_corr_coef[iz, ir] * \
            ( rho_next[iz, ir] + T_eb[iz, ir] * rho_next_xy[iz, ir] \
            - rho_next_z[iz, ir] -  T_eb[iz, ir] * rho_prev[iz, ir] )

        # Correct the currents accordingly
        if kr[iz, ir] != 0:
            inv_kr = 1./kr[iz, ir]
            Jp[iz, ir] += -0.5 * Dxy * inv_kr
            Jm[iz, ir] +=  0.5 * Dxy * inv_kr
        if kz[iz, ir] != 0:
            inv_kz = 1./kz[iz, ir]
            Jz[iz, ir] += 1.j * Dz * inv_kz


@cuda.jit
def cuda_push_eb_standard( Ep, Em, Ez, Bp, Bm, Bz, Jp, Jm, Jz,
                       rho_prev, rho_next,
                       rho_prev_coef, rho_next_coef, j_coef,
                       C, S_w, kr, kz, dt,
                       use_true_rho, Nz, Nr) :
    """
    Push the fields over one timestep, using the standard psatd algorithm

    See the documentation of FieldSpectralGrid.push_eb_with
    """
    # Cuda 2D grid
    iz, ir = cuda.grid(2)

    # Push the fields
    if (iz < Nz) and (ir < Nr) :

        # Save the electric fields, since it is needed for the B push
        Ep_old = Ep[iz, ir]
        Em_old = Em[iz, ir]
        Ez_old = Ez[iz, ir]

        # Calculate useful auxiliary arrays
        if use_true_rho:
            # Evaluation using the rho projected on the grid
            rho_diff = rho_next_coef[iz, ir] * rho_next[iz, ir] \
                    - rho_prev_coef[iz, ir] * rho_prev[iz, ir]
        else:
            # Evaluation using div(E) and div(J)
            divE = kr[iz, ir]*( Ep[iz, ir] - Em[iz, ir] ) \
                + 1.j*kz[iz, ir]*Ez[iz, ir]
            divJ = kr[iz, ir]*( Jp[iz, ir] - Jm[iz, ir] ) \
                + 1.j*kz[iz, ir]*Jz[iz, ir]

            rho_diff = (rho_next_coef[iz, ir] - rho_prev_coef[iz, ir]) \
              * epsilon_0 * divE - rho_next_coef[iz, ir] * dt * divJ

        # Push the E field
        Ep[iz, ir] = C[iz, ir]*Ep[iz, ir] + 0.5*kr[iz, ir]*rho_diff \
            + c2*S_w[iz, ir]*( -1.j*0.5*kr[iz, ir]*Bz[iz, ir] \
            + kz[iz, ir]*Bp[iz, ir] - mu_0*Jp[iz, ir] )

        Em[iz, ir] = C[iz, ir]*Em[iz, ir] - 0.5*kr[iz, ir]*rho_diff \
            + c2*S_w[iz, ir]*( -1.j*0.5*kr[iz, ir]*Bz[iz, ir] \
            - kz[iz, ir]*Bm[iz, ir] - mu_0*Jm[iz, ir] )

        Ez[iz, ir] = C[iz, ir]*Ez[iz, ir] - 1.j*kz[iz, ir]*rho_diff \
            + c2*S_w[iz, ir]*( 1.j*kr[iz, ir]*Bp[iz, ir] \
            + 1.j*kr[iz, ir]*Bm[iz, ir] - mu_0*Jz[iz, ir] )

        # Push the B field
        Bp[iz, ir] = C[iz, ir]*Bp[iz, ir] \
            - S_w[iz, ir]*( -1.j*0.5*kr[iz, ir]*Ez_old \
                        + kz[iz, ir]*Ep_old ) \
            + j_coef[iz, ir]*( -1.j*0.5*kr[iz, ir]*Jz[iz, ir] \
                        + kz[iz, ir]*Jp[iz, ir] )

        Bm[iz, ir] = C[iz, ir]*Bm[iz, ir] \
            - S_w[iz, ir]*( -1.j*0.5*kr[iz, ir]*Ez_old \
                        - kz[iz, ir]*Em_old ) \
            + j_coef[iz, ir]*( -1.j*0.5*kr[iz, ir]*Jz[iz, ir] \
                        - kz[iz, ir]*Jm[iz, ir] )

        Bz[iz, ir] = C[iz, ir]*Bz[iz, ir] \
            - S_w[iz, ir]*( 1.j*kr[iz, ir]*Ep_old \
                        + 1.j*kr[iz, ir]*Em_old ) \
            + j_coef[iz, ir]*( 1.j*kr[iz, ir]*Jp[iz, ir] \
                        + 1.j*kr[iz, ir]*Jm[iz, ir] )

@cuda.jit
def cuda_push_envelope_standard(a, a_old, chi_a, C_w_laser_env, C_w_tot_env,
                            A_coef, w_transform_2, Nz, Nr) :
    """
    Push the envelope over one timestep, using the envelope model equations

    See the documentation of EnvelopeSpectralGrid.push_envelope_with
    """
    # Cuda 2D grid
    iz, ir = cuda.grid(2)

    if (iz < Nz) and (ir < Nr) :
        # Store the field that will be a_old
        a_temp = a[iz, ir]
        # Push the envelope
        a[iz, ir] = A_coef * ( - A_coef * a_old[iz,ir] \
                + 2 * C_w_tot_env[iz, ir] * a[iz, ir] \
                - 2 * (C_w_laser_env - C_w_tot_env[iz, ir]) * \
                chi_a[iz, ir] / w_transform_2[iz, ir])
        a_old[iz, ir] = a_temp


@cuda.jit
def cuda_push_eb_comoving( Ep, Em, Ez, Bp, Bm, Bz, Jp, Jm, Jz,
                       rho_prev, rho_next,
                       rho_prev_coef, rho_next_coef, j_coef,
                       C, S_w, T_eb, T_cc, T_rho,
                       kr, kz, dt, V, use_true_rho, Nz, Nr) :
    """
    Push the fields over one timestep, using the psatd algorithm,
    with the assumptions of comoving currents
    (either with the galilean scheme or comoving scheme, depending on
    the values of the coefficients that are passed)

    See the documentation of FieldSpectralGrid.push_eb_with
    """
    # Cuda 2D grid
    iz, ir = cuda.grid(2)

    # Push the fields
    if (iz < Nz) and (ir < Nr) :

        # Save the electric fields, since it is needed for the B push
        Ep_old = Ep[iz, ir]
        Em_old = Em[iz, ir]
        Ez_old = Ez[iz, ir]

        # Calculate useful auxiliary arrays
        if use_true_rho:
            # Evaluation using the rho projected on the grid
            rho_diff = rho_next_coef[iz, ir] * rho_next[iz, ir] \
                    - rho_prev_coef[iz, ir] * rho_prev[iz, ir]
        else:
            # Evaluation using div(E) and div(J)
            divE = kr[iz, ir]*( Ep[iz, ir] - Em[iz, ir] ) \
                + 1.j*kz[iz, ir]*Ez[iz, ir]
            divJ = kr[iz, ir]*( Jp[iz, ir] - Jm[iz, ir] ) \
                + 1.j*kz[iz, ir]*Jz[iz, ir]

            rho_diff = ( T_eb[iz,ir] * rho_next_coef[iz, ir] \
              - rho_prev_coef[iz, ir] ) \
              * epsilon_0 * divE + T_rho[iz, ir] \
              * rho_next_coef[iz, ir] * divJ

        # Push the E field
        Ep[iz, ir] = \
            T_eb[iz, ir]*C[iz, ir]*Ep[iz, ir] + 0.5*kr[iz, ir]*rho_diff \
            + j_coef[iz, ir]*1.j*kz[iz, ir]*V*Jp[iz, ir] \
            + c2*T_eb[iz, ir]*S_w[iz, ir]*( -1.j*0.5*kr[iz, ir]*Bz[iz, ir] \
            + kz[iz, ir]*Bp[iz, ir] - mu_0*T_cc[iz, ir]*Jp[iz, ir] )

        Em[iz, ir] = \
            T_eb[iz, ir]*C[iz, ir]*Em[iz, ir] - 0.5*kr[iz, ir]*rho_diff \
            + j_coef[iz, ir]*1.j*kz[iz, ir]*V*Jm[iz, ir] \
            + c2*T_eb[iz, ir]*S_w[iz, ir]*( -1.j*0.5*kr[iz, ir]*Bz[iz, ir] \
            - kz[iz, ir]*Bm[iz, ir] - mu_0*T_cc[iz, ir]*Jm[iz, ir] )

        Ez[iz, ir] = \
            T_eb[iz, ir]*C[iz, ir]*Ez[iz, ir] - 1.j*kz[iz, ir]*rho_diff \
            + j_coef[iz, ir]*1.j*kz[iz, ir]*V*Jz[iz, ir] \
            + c2*T_eb[iz, ir]*S_w[iz, ir]*( 1.j*kr[iz, ir]*Bp[iz, ir] \
            + 1.j*kr[iz, ir]*Bm[iz, ir] - mu_0*T_cc[iz, ir]*Jz[iz, ir] )

        # Push the B field
        Bp[iz, ir] = T_eb[iz, ir]*C[iz, ir]*Bp[iz, ir] \
            - T_eb[iz, ir]*S_w[iz, ir]*( -1.j*0.5*kr[iz, ir]*Ez_old \
                        + kz[iz, ir]*Ep_old ) \
            + j_coef[iz, ir]*( -1.j*0.5*kr[iz, ir]*Jz[iz, ir] \
                        + kz[iz, ir]*Jp[iz, ir] )

        Bm[iz, ir] = T_eb[iz, ir]*C[iz, ir]*Bm[iz, ir] \
            - T_eb[iz, ir]*S_w[iz, ir]*( -1.j*0.5*kr[iz, ir]*Ez_old \
                        - kz[iz, ir]*Em_old ) \
            + j_coef[iz, ir]*( -1.j*0.5*kr[iz, ir]*Jz[iz, ir] \
                        - kz[iz, ir]*Jm[iz, ir] )

        Bz[iz, ir] = T_eb[iz, ir]*C[iz, ir]*Bz[iz, ir] \
            - T_eb[iz, ir]*S_w[iz, ir]*( 1.j*kr[iz, ir]*Ep_old \
                        + 1.j*kr[iz, ir]*Em_old ) \
            + j_coef[iz, ir]*( 1.j*kr[iz, ir]*Jp[iz, ir] \
                        + 1.j*kr[iz, ir]*Jm[iz, ir] )

@cuda.jit
def cuda_push_rho( rho_prev, rho_next, Nz, Nr ) :
    """
    Transfer the values of rho_next to rho_prev,
    and set rho_next to zero

    Parameters :
    ------------
    rho_prev, rho_next : 2darrays
        Arrays that represent rho in spectral space

    Nz, Nr : ints
        Dimensions of the arrays
    """

    # Cuda 2D grid
    iz, ir = cuda.grid(2)

    # Push the fields
    if (iz < Nz) and (ir < Nr) :

        rho_prev[iz, ir] = rho_next[iz, ir]
        rho_next[iz, ir] = 0.

@cuda.jit
def cuda_filter_scalar( field, filter_array, Nz, Nr) :
    """
    Multiply the input field by the filter_array

    Parameters :
    ------------
    field : 2darray of complexs
        An array that represent the fields in spectral space

    filter_array : 2darray of reals
        An array that damps the fields at high k

    Nz, Nr : ints
        Dimensions of the arrays
    """

    # Cuda 2D grid
    iz, ir = cuda.grid(2)

    # Filter the field
    if (iz < Nz) and (ir < Nr) :

        field[iz, ir] = filter_array[iz, ir]*field[iz, ir]

@cuda.jit
def cuda_filter_vector( fieldr, fieldt, fieldz, filter_array, Nz, Nr) :
    """
    Multiply the input field by the filter_array

    Parameters :
    ------------
    field : 2darray of complexs
        An array that represent the fields in spectral space

    filter_array : 2darray of reals
        An array that damps the fields at high k

    Nz, Nr : ints
        Dimensions of the arrays
    """

    # Cuda 2D grid
    iz, ir = cuda.grid(2)

    # Filter the field
    if (iz < Nz) and (ir < Nr) :

        fieldr[iz, ir] = filter_array[iz, ir]*fieldr[iz, ir]
        fieldt[iz, ir] = filter_array[iz, ir]*fieldt[iz, ir]
        fieldz[iz, ir] = filter_array[iz, ir]*fieldz[iz, ir]

@cuda.jit
def cuda_compute_grad_a( a, grad_a_p, grad_a_m, grad_a_z, d_kr, d_kz, Nz, Nr ):
    """
    Compute the new grad_a components in spectral space.
    """

    # Cuda 2D grid
    iz, ir = cuda.grid(2)

    if (iz < Nz) and (ir < Nr) :
        grad_a_p[iz, ir] = - 0.5 * a[iz, ir] * d_kr[iz, ir]
        grad_a_m[iz, ir] = 0.5 * a[iz, ir] * d_kr[iz, ir]
        grad_a_z[iz, ir] = 1j * a[iz, ir] * d_kz[iz, ir]

@cuda.jit
<<<<<<< HEAD

def cuda_convolve(chi_a, chi, a):

    # Cuda 2D grid
    iz, ir = cuda.grid(2)

    if (iz < chi.shape[0]) and (ir < chi.shape[1]):
        chi_a[iz, ir] += chi[iz, ir] * a[iz, ir]

def cuda_copy_arrays(copy, array, Nz, Nr):
=======
def cuda_copy_arrays(copy, array, Nz, Nr):
    """
    Copy the array components to the copy
    """
>>>>>>> 7019c6cd
    # Cuda 2D grid
    iz, ir = cuda.grid(2)

    if (iz < Nz) and (ir < Nr) :
        copy[iz, ir] = array[iz, ir]<|MERGE_RESOLUTION|>--- conflicted
+++ resolved
@@ -492,10 +492,8 @@
         grad_a_z[iz, ir] = 1j * a[iz, ir] * d_kz[iz, ir]
 
 @cuda.jit
-<<<<<<< HEAD
 
 def cuda_convolve(chi_a, chi, a):
-
     # Cuda 2D grid
     iz, ir = cuda.grid(2)
 
@@ -503,12 +501,6 @@
         chi_a[iz, ir] += chi[iz, ir] * a[iz, ir]
 
 def cuda_copy_arrays(copy, array, Nz, Nr):
-=======
-def cuda_copy_arrays(copy, array, Nz, Nr):
-    """
-    Copy the array components to the copy
-    """
->>>>>>> 7019c6cd
     # Cuda 2D grid
     iz, ir = cuda.grid(2)
 
