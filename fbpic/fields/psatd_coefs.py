--- conflicted
+++ resolved
@@ -203,35 +203,16 @@
 
         # Calculate all necessary coefficients for propagation of A field
         w_laser = c * k0
-<<<<<<< HEAD
         w1 = w_laser + c*kz
         w_tot = np.sqrt( (w_laser + c * kz)**2 + c**2 * kr**2)
-        self.a_prev_coef = np.exp(-1.j*kz*c*dt) * \
+        if self.use_galilean and self.V is not None:
+            v_gal = self.V
+        else:
+            v_gal = 0
+        self.a_prev_coef = np.exp(1.j*kz*(v_gal - c)*dt) * \
             (1. + 1.j*w1*dt + 0.5*(w_tot**2-w1**2)*dt**2)
         self.a_inv_coef = 1./np.conjugate( self.a_prev_coef )
         # Replace these array by arrays on the GPU, when using cuda
         if self.use_cuda:
             self.d_a_prev_coef = cuda.to_device(self.a_prev_coef)
-            self.d_a_inv_coef = cuda.to_device(self.a_inv_coef)
-=======
-        w_tot = np.sqrt( (w_laser + c * kz)**2 + c**2 * kr**2)
-        if self.use_galilean and self.V is not None:
-            w1 = w_laser + self.V*kz
-        else:
-            w1 = w_laser
-        self.C_w_tot_env = np.cos(w_tot*dt)
-        self.A_coef = np.exp(1j * w1 * dt)
-        self.w_laser = w_laser
-        self.chi_coef = -dt**2 * np.sinc((w_tot - w1)*0.5*dt / np.pi)\
-                                    * np.sinc((w_tot + w1)*0.5*dt / np.pi)
-        # Replace these array by arrays on the GPU, when using cuda
-        if self.use_cuda:
-            self.d_C_w_tot_env = cuda.to_device(self.C_w_tot_env)
-            self.d_chi_coef = cuda.to_device(self.chi_coef)
-            if self.use_galilean and self.V is not None:
-                # In this case A_coef is an array
-                self.d_A_coef = cuda.to_device(self.A_coef)
-            else:
-                # Otherwise A_coef is a simple scalar
-                assert type(self.A_coef) is np.complex128
->>>>>>> e41029e6
+            self.d_a_inv_coef = cuda.to_device(self.a_inv_coef)